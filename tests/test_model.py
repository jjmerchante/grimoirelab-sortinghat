#!/usr/bin/env python
# -*- coding: utf-8 -*-
#
<<<<<<< HEAD
# Copyright (C) 2014-2019 Bitergia
=======
# Copyright (C) 2014-2020 Bitergia
>>>>>>> 09716707
#
# This program is free software; you can redistribute it and/or modify
# it under the terms of the GNU General Public License as published by
# the Free Software Foundation; either version 3 of the License, or
# (at your option) any later version.
#
# This program is distributed in the hope that it will be useful,
# but WITHOUT ANY WARRANTY; without even the implied warranty of
# MERCHANTABILITY or FITNESS FOR A PARTICULAR PURPOSE. See the
# GNU General Public License for more details.
#
# You should have received a copy of the GNU General Public License
# along with this program. If not, see <http://www.gnu.org/licenses/>.
#
# Authors:
#     Santiago Dueñas <sduenas@bitergia.com>
#     Miguel Ángel Fernández <mafesan@bitergia.com>
#

import datetime
import dateutil
import json

from django.core.exceptions import ValidationError
from django.db.utils import IntegrityError
from django.test import TransactionTestCase

<<<<<<< HEAD
from sqlalchemy import create_engine
from sqlalchemy.engine.url import URL
from sqlalchemy.exc import IntegrityError, InternalError, StatementError
from sqlalchemy.orm import sessionmaker
=======
from grimoirelab_toolkit.datetime import datetime_utcnow
>>>>>>> 09716707

from sortinghat.core.models import (Organization,
                                    Domain,
                                    Team,
                                    Group,
                                    Country,
                                    Individual,
                                    Identity,
                                    Profile,
                                    Enrollment,
                                    RecommenderExclusionTerm,
                                    Transaction,
                                    Operation,
                                    AffiliationRecommendation,
                                    MergeRecommendation,
                                    GenderRecommendation)

# Test check errors messages
DUPLICATE_CHECK_ERROR = "Duplicate entry .+"
NULL_VALUE_CHECK_ERROR = "Column .+ cannot be null"
INVALID_BOOLEAN_CHECK_ERROR = "['“true” value must be either True or False.']"

<<<<<<< HEAD
DUP_CHECK_ERROR = 'Duplicate entry'
NULL_CHECK_ERROR = 'cannot be null'
INVALID_DATATYPE_ERROR = 'TypeError'
=======
>>>>>>> 09716707

class TestGroup(TransactionTestCase):
    """Unit tests for Group class"""

    def test_unique_groups(self):
        """Check if team names are unique for an organization"""

        with self.assertRaisesRegex(IntegrityError, DUPLICATE_CHECK_ERROR):
            org = Group.add_root(name='Example', type='organization')
            team = org.add_child(name='subTeam1', parent_org=org, type='team')
            team.add_child(name='subTeam1', parent_org=org, type='team')

<<<<<<< HEAD
        self.url = URL(driver, user, password, host, port, database)

        # Hack to establish SSL connection (see #231)
        try:
            self._engine = create_engine(self.url, echo=True,
                                         connect_args={'ssl': {'activate': True}})
            self._engine.connect().close()
        except InternalError:
            self._engine = create_engine(self.url, echo=True)

        self._Session = sessionmaker(bind=self._engine)
=======
    def test_null_organizations(self):
        """Check if groups can be created without organizations"""
>>>>>>> 09716707

        group = Group.add_root(name='Organization', type='organization')
        self.assertIsInstance(group, Group)

    def test_created_at(self):
        """Check creation date is only set when the object is created"""

        before_dt = datetime_utcnow()
        group = Group.add_root(name='Example')
        after_dt = datetime_utcnow()

        self.assertEqual(group.name, 'Example')
        self.assertGreaterEqual(group.created_at, before_dt)
        self.assertLessEqual(group.created_at, after_dt)

        group.name = 'Changed name'
        group.save()

        self.assertEqual(group.name, "Changed name")
        self.assertGreaterEqual(group.created_at, before_dt)
        self.assertLessEqual(group.created_at, after_dt)

    def test_last_modified(self):
        """Check last modification date is set when the object is updated"""

        before_dt = datetime_utcnow()
        group = Group.add_root(name='Example')
        after_dt = datetime_utcnow()

        self.assertEqual(group.name, 'Example')
        self.assertGreaterEqual(group.last_modified, before_dt)
        self.assertLessEqual(group.last_modified, after_dt)

        before_modified_dt = datetime_utcnow()
        group.name = 'Changed name'
        group.save()
        after_modified_dt = datetime_utcnow()

        self.assertEqual(group.name, 'Changed name')
        self.assertGreaterEqual(group.last_modified, before_modified_dt)
        self.assertLessEqual(group.last_modified, after_modified_dt)


class TestOrganization(TransactionTestCase):
    """Unit tests for Organization class"""

    def test_charset(self):
        """Check encoding charset"""

        # With an invalid encoding both names wouldn't be inserted;
        # In MySQL, chars 'ı' and 'i' are considered the same with a
        # collation distinct to <charset>_unicode_ci
        Organization.add_root(name='ıCompany')
        Organization.add_root(name='iCompany')

        org1 = Organization.objects.get(name='ıCompany')
        org2 = Organization.objects.get(name='iCompany')

        self.assertEqual(org1.name, 'ıCompany')
        self.assertEqual(org2.name, 'iCompany')

    def test_created_at(self):
        """Check creation date is only set when the object is created"""

        before_dt = datetime_utcnow()
        org = Organization.add_root(name='ıCompany')
        after_dt = datetime_utcnow()

        self.assertGreaterEqual(org.created_at, before_dt)
        self.assertLessEqual(org.created_at, after_dt)

        org.save()

        self.assertGreaterEqual(org.created_at, before_dt)
        self.assertLessEqual(org.created_at, after_dt)

    def test_last_modified(self):
        """Check last modification date is set when the object is updated"""

        before_dt = datetime_utcnow()
        org = Organization.add_root(name='ıCompany')
        after_dt = datetime_utcnow()

        self.assertGreaterEqual(org.last_modified, before_dt)
        self.assertLessEqual(org.last_modified, after_dt)

        before_modified_dt = datetime_utcnow()
        org.save()
        after_modified_dt = datetime_utcnow()

        self.assertGreaterEqual(org.last_modified, before_modified_dt)
        self.assertLessEqual(org.last_modified, after_modified_dt)

    def test_all_organizations_queryset(self):
        """Check if the query returns a list of organizations"""

        org = Organization.add_root(name='Example')
        team = org.add_child(name='Example team', parent_org=org, type='team')
        team.add_child(name='Example subteam', parent_org=org, type='team')
        Team.add_root(name='Example group')

        organizations = Organization.objects.all_organizations()
        self.assertEqual(len(organizations), 1)
        self.assertEqual(organizations[0], org)


class TestTeam(TransactionTestCase):
    """Unit tests for Team class"""

    def test_unique_teams(self):
        """Check whether teams are unique for organization"""

        with self.assertRaisesRegex(IntegrityError, DUPLICATE_CHECK_ERROR):
            org = Organization.add_root(name='Example')
            team = Team.add_root(name='subTeam1', parent_org=org)
            team.add_child(name='subTeam1', parent_org=org)

    def test_null_organizations(self):
        """Check if teams can be created without organizations"""

        team = Team.add_root(name='subTeam1')
        self.assertIsInstance(team, Team)

    def test_created_at(self):
        """Check creation date is only set when the object is created"""

        before_dt = datetime_utcnow()
        team = Team.add_root(name='subteam1')
        after_dt = datetime_utcnow()

        self.assertEqual(team.name, 'subteam1')
        self.assertGreaterEqual(team.created_at, before_dt)
        self.assertLessEqual(team.created_at, after_dt)

        team.name = 'subTeam1'
        team.save()

        self.assertEqual(team.name, "subTeam1")
        self.assertGreaterEqual(team.created_at, before_dt)
        self.assertLessEqual(team.created_at, after_dt)

    def test_last_modified(self):
        before_dt = datetime_utcnow()
        team = Team.add_root(name='subTeam1')
        after_dt = datetime_utcnow()

<<<<<<< HEAD
    def test_is_top_domain_invalid_type(self):
        """Check invalid values on top_domain bool column"""
=======
        self.assertEqual(team.name, 'subTeam1')
        self.assertGreaterEqual(team.last_modified, before_dt)
        self.assertLessEqual(team.last_modified, after_dt)
>>>>>>> 09716707

        before_modified_dt = datetime_utcnow()
        team.name = 'subteam1'
        team.save()
        after_modified_dt = datetime_utcnow()

        self.assertEqual(team.name, 'subteam1')
        self.assertGreaterEqual(team.last_modified, before_modified_dt)
        self.assertLessEqual(team.last_modified, after_modified_dt)

    def test_all_teams_queryset(self):
        """Check if the query returns a list of teams"""

        org = Organization.add_root(name='Example')
        team = org.add_child(name='Example team', parent_org=org, type='team')
        team.add_child(name='Example subteam', parent_org=org, type='team')
        Team.add_root(name='Example group')

        teams = Team.objects.all_teams()
        self.assertEqual(len(teams), 3)

    def test_teams_root_nodes_queryset(self):
        """Check if the query returns a list of top level teams"""

        org = Organization.add_root(name='Example')
        team = org.add_child(name='Example team', parent_org=org, type='team')
        team.add_child(name='Example subteam', parent_org=org, type='team')
        Team.add_root(name='Example group')

        teams = Team.objects.team_root_nodes()
        self.assertEqual(len(teams), 1)
        self.assertEqual(teams[0], team)

    def test_groups_queryset(self):
        """Check if it returns a list of teams that do not belong to an organization"""

        org = Organization.add_root(name='Example')
        team = org.add_child(name='Example team', parent_org=org, type='team')
        team.add_child(name='Example subteam', parent_org=org, type='team')
        group = Team.add_root(name='Example group')
        group.add_child(name='Example subgoup', type='team')

        groups = Team.objects.groups()
        self.assertEqual(len(groups), 1)
        self.assertEqual(groups[0], group)


class TestDomain(TransactionTestCase):
    """Unit tests for Domain class"""

    def test_unique_domains(self):
        """Check whether domains are unique"""

        with self.assertRaisesRegex(IntegrityError, DUPLICATE_CHECK_ERROR):
            org = Organization.add_root(name='Example')
            Domain.objects.create(domain='example.com', organization=org)
            Domain.objects.create(domain='example.com', organization=org)

    def test_not_null_organizations(self):
        """Check whether every domain is assigned to an organization"""

        with self.assertRaisesRegex(IntegrityError, NULL_VALUE_CHECK_ERROR):
            Domain.objects.create(domain='example.com')

    def test_is_top_domain_invalid_type(self):
        """Check invalid values on is_top_domain bool column"""

        with self.assertRaisesRegex(ValidationError, INVALID_BOOLEAN_CHECK_ERROR):
            org = Organization.add_root(name='Example')
            Domain.objects.create(domain='example.com', is_top_domain='true',
                                  organization=org)

    def test_created_at(self):
        """Check creation date is only set when the object is created"""

        before_dt = datetime_utcnow()
        org = Organization.add_root(name='Example')
        dom = Domain.objects.create(domain='example.com', is_top_domain=True,
                                    organization=org)
        after_dt = datetime_utcnow()

        self.assertEqual(dom.is_top_domain, True)
        self.assertGreaterEqual(dom.created_at, before_dt)
        self.assertLessEqual(dom.created_at, after_dt)

        dom.is_top_domain = False
        dom.save()

        self.assertEqual(dom.is_top_domain, False)
        self.assertGreaterEqual(dom.created_at, before_dt)
        self.assertLessEqual(dom.created_at, after_dt)

    def test_last_modified(self):
        """Check last modification date is set when the object is updated"""

        before_dt = datetime_utcnow()
        org = Organization.add_root(name='Example')
        dom = Domain.objects.create(domain='example.com', is_top_domain=True,
                                    organization=org)
        after_dt = datetime_utcnow()

        self.assertEqual(dom.is_top_domain, True)
        self.assertGreaterEqual(dom.last_modified, before_dt)
        self.assertLessEqual(dom.last_modified, after_dt)

        before_modified_dt = datetime_utcnow()
        dom.is_top_domain = False
        dom.save()
        after_modified_dt = datetime_utcnow()

        self.assertEqual(dom.is_top_domain, False)
        self.assertGreaterEqual(dom.last_modified, before_modified_dt)
        self.assertLessEqual(dom.last_modified, after_modified_dt)


class TestCountry(TransactionTestCase):
    """Unit tests for Country class"""

    def test_unique_countries(self):
        """Check whether countries are unique"""

        with self.assertRaisesRegex(IntegrityError, DUPLICATE_CHECK_ERROR):
            Country.objects.create(code='ES', name='Spain', alpha3='ESP')
            Country.objects.create(code='ES', name='España', alpha3='E')

    def test_unique_alpha3(self):
        """Check whether alpha3 codes are unique"""

        with self.assertRaisesRegex(IntegrityError, DUPLICATE_CHECK_ERROR):
            Country.objects.create(code='ES', name='Spain', alpha3='ESP')
            Country.objects.create(code='E', name='Spain', alpha3='ESP')

    def test_created_at(self):
        """Check creation date is only set when the object is created"""

        before_dt = datetime_utcnow()
        country = Country.objects.create(code='ES', name='Spain', alpha3='ESP')
        after_dt = datetime_utcnow()

        self.assertEqual(country.name, 'Spain')
        self.assertGreaterEqual(country.created_at, before_dt)
        self.assertLessEqual(country.created_at, after_dt)

        country.name = 'España'
        country.save()

        self.assertEqual(country.name, 'España')
        self.assertGreaterEqual(country.created_at, before_dt)
        self.assertLessEqual(country.created_at, after_dt)

    def test_last_modified(self):
        """Check last modification date is set when the object is updated"""

        before_dt = datetime_utcnow()
        country = Country.objects.create(code='ES', name='Spain', alpha3='ESP')
        after_dt = datetime_utcnow()

        self.assertEqual(country.name, 'Spain')
        self.assertGreaterEqual(country.last_modified, before_dt)
        self.assertLessEqual(country.last_modified, after_dt)

        before_modified_dt = datetime_utcnow()
        country.name = 'España'
        country.save()
        after_modified_dt = datetime_utcnow()

        self.assertEqual(country.name, 'España')
        self.assertGreaterEqual(country.last_modified, before_modified_dt)
        self.assertLessEqual(country.last_modified, after_modified_dt)


class TestIndividual(TransactionTestCase):
    """Unit tests for Individual class"""

    def test_unique_main_key(self):
        """Check whether the mk is in fact unique"""

        with self.assertRaisesRegex(IntegrityError, DUPLICATE_CHECK_ERROR):
            Individual.objects.create(mk='AAAA')
            Individual.objects.create(mk='AAAA')

    def test_created_at(self):
        """Check creation date is only set when the object is created"""

        before_dt = datetime_utcnow()
        indv = Individual.objects.create(mk='AAAA')
        after_dt = datetime_utcnow()

        self.assertGreaterEqual(indv.created_at, before_dt)
        self.assertLessEqual(indv.created_at, after_dt)

        indv.save()

        self.assertGreaterEqual(indv.created_at, before_dt)
        self.assertLessEqual(indv.created_at, after_dt)

    def test_last_modified(self):
        """Check last modification date is set when the object is updated"""

        before_dt = datetime_utcnow()
        indv = Individual.objects.create(mk='AAAA')
        after_dt = datetime_utcnow()

        self.assertGreaterEqual(indv.last_modified, before_dt)
        self.assertLessEqual(indv.last_modified, after_dt)

        before_modified_dt = datetime_utcnow()
        indv.save()
        after_modified_dt = datetime_utcnow()

        self.assertGreaterEqual(indv.last_modified, before_modified_dt)
        self.assertLessEqual(indv.last_modified, after_modified_dt)

    def test_is_locked_default(self):
        """Check if `is_locked` field is set to False by default"""

        indv = Individual.objects.create(mk='AAAA')

        self.assertEqual(indv.is_locked, False)


class TestIdentity(TransactionTestCase):
    """Unit tests for Identity class"""

    def test_not_null_source(self):
        """Check whether every identity has a source"""

<<<<<<< HEAD
        with self.assertRaisesRegex(IntegrityError, NULL_CHECK_ERROR):
            id1 = Identity(id='A')
            self.session.add(id1)
            self.session.commit()
=======
        with self.assertRaisesRegex(IntegrityError, NULL_VALUE_CHECK_ERROR):
            indv = Individual.objects.create(mk='AAAA')
            Identity.objects.create(individual=indv, source=None)
>>>>>>> 09716707

    def test_identities_are_unique(self):
        """Check if there is only one tuple with the same values"""

        indv = Individual.objects.create(mk='AAAA')
        id1 = Identity.objects.create(uuid='A',
                                      name='John Smith',
                                      email='jsmith@example.com',
                                      username='jsmith',
                                      source='scm',
                                      individual=indv)

        with self.assertRaisesRegex(IntegrityError, DUPLICATE_CHECK_ERROR):
            Identity.objects.create(uuid='B',
                                    name='John Smith',
                                    email='jsmith@example.com',
                                    username='jsmith',
                                    source='scm',
                                    individual=indv)

        # Changing an property should not raise any error
        id2 = Identity.objects.create(uuid='B',
                                      name='John Smith',
                                      email='jsmith@example.com',
                                      username='jsmith',
                                      source='mls',
                                      individual=indv)

        self.assertNotEqual(id1.uuid, id2.uuid)

    def test_charset(self):
        """Check encoding charset"""

        # With an invalid encoding both names wouldn't be inserted;
        # In MySQL, chars 'ı' and 'i' are considered the same with a
        # collation distinct to <charset>_unicode_ci
        indv = Individual.objects.create(mk='AAAA')
        Identity.objects.create(uuid='A',
                                name='John Smıth',
                                email='jsmith@example.com',
                                username='jsmith',
                                source='scm',
                                individual=indv)
        Identity.objects.create(uuid='B',
                                name='John Smith',
                                email='jsmith@example.com',
                                username='jsmith',
                                source='scm',
                                individual=indv)

        id1 = Identity.objects.get(name='John Smıth')
        id2 = Identity.objects.get(name='John Smith')

        self.assertEqual(id1.name, 'John Smıth')
        self.assertEqual(id2.name, 'John Smith')

    def test_created_at(self):
        """Check creation date is only set when the object is created"""

        before_dt = datetime_utcnow()
        indv = Individual.objects.create(mk='AAAA')
        id1 = Identity.objects.create(uuid='A',
                                      name='John Smith',
                                      email='jsmith@example.com',
                                      username='jsmith',
                                      source='scm',
                                      individual=indv)
        after_dt = datetime_utcnow()

        self.assertEqual(id1.source, 'scm')
        self.assertGreaterEqual(id1.created_at, before_dt)
        self.assertLessEqual(id1.created_at, after_dt)

        id1.source = 'mls'
        id1.save()

        self.assertEqual(id1.source, 'mls')
        self.assertGreaterEqual(id1.created_at, before_dt)
        self.assertLessEqual(id1.created_at, after_dt)

    def test_last_modified(self):
        """Check last modification date is set when the object is updated"""

        before_dt = datetime_utcnow()
        indv = Individual.objects.create(mk='AAAA')
        id1 = Identity.objects.create(uuid='A',
                                      name='John Smith',
                                      email='jsmith@example.com',
                                      username='jsmith',
                                      source='scm',
                                      individual=indv)
        after_dt = datetime_utcnow()

        self.assertEqual(id1.source, 'scm')
        self.assertGreaterEqual(id1.last_modified, before_dt)
        self.assertLessEqual(id1.last_modified, after_dt)

        before_modified_dt = datetime_utcnow()
        id1.source = 'mls'
        id1.save()
        after_modified_dt = datetime_utcnow()

        self.assertEqual(id1.source, 'mls')
        self.assertGreaterEqual(id1.last_modified, before_modified_dt)
        self.assertLessEqual(id1.last_modified, after_modified_dt)


class TestProfile(TransactionTestCase):
    """Unit tests for Profile class"""

    def test_unique_profile(self):
        """Check if there is only one profile for each individual"""

        indv = Individual.objects.create(mk='AAAA')

        with self.assertRaisesRegex(IntegrityError, DUPLICATE_CHECK_ERROR):
            Profile.objects.create(name='John Smith', individual=indv)
            Profile.objects.create(name='Smith, J.', individual=indv)

    def test_is_bot_invalid_type(self):
        """Check invalid values on is_bot bool column."""

        indv = Individual.objects.create(mk='AAAA')

        with self.assertRaisesRegex(ValidationError, INVALID_BOOLEAN_CHECK_ERROR):
            Profile.objects.create(is_bot='true', individual=indv)

    def test_created_at(self):
        """Check creation date is only set when the object is created"""

        before_dt = datetime_utcnow()
        indv = Individual.objects.create(mk='AAAA')
        prf = Profile.objects.create(name='John Smith', individual=indv)
        after_dt = datetime_utcnow()

        self.assertEqual(prf.name, 'John Smith')
        self.assertGreaterEqual(prf.created_at, before_dt)
        self.assertLessEqual(prf.created_at, after_dt)

        prf.name = 'J. Smith'
        prf.save()

        self.assertEqual(prf.name, 'J. Smith')
        self.assertGreaterEqual(prf.created_at, before_dt)
        self.assertLessEqual(prf.created_at, after_dt)

    def test_last_modified(self):
        """Check last modification date is set when the object is updated"""

        before_dt = datetime_utcnow()
        indv = Individual.objects.create(mk='AAAA')
        prf = Profile.objects.create(name='John Smith', individual=indv)
        after_dt = datetime_utcnow()

        self.assertEqual(prf.name, 'John Smith')
        self.assertGreaterEqual(prf.last_modified, before_dt)
        self.assertLessEqual(prf.last_modified, after_dt)

        before_modified_dt = datetime_utcnow()
        prf.name = 'J. Smith'
        prf.save()
        after_modified_dt = datetime_utcnow()

        self.assertEqual(prf.name, 'J. Smith')
        self.assertGreaterEqual(prf.last_modified, before_modified_dt)
        self.assertLessEqual(prf.last_modified, after_modified_dt)


class TestEnrollment(TransactionTestCase):
    """Unit tests for Enrollment class"""

    def test_not_null_relationships(self):
        """Check whether every enrollment is assigned organizations and individuals"""

        with self.assertRaisesRegex(IntegrityError, NULL_VALUE_CHECK_ERROR):
            Enrollment.objects.create()

        with self.assertRaisesRegex(IntegrityError, NULL_VALUE_CHECK_ERROR):
            indv = Individual.objects.create(mk='AAAA')
            Enrollment.objects.create(individual=indv)

        with self.assertRaisesRegex(IntegrityError, NULL_VALUE_CHECK_ERROR):
            org = Organization.add_root(name='Example')
            Enrollment.objects.create(group=org)

    def test_unique_enrollments(self):
        """Check if there is only one tuple with the same values"""

        with self.assertRaisesRegex(IntegrityError, DUPLICATE_CHECK_ERROR):
            indv = Individual.objects.create(mk='AAAA')
            org = Organization.add_root(name='Example')

            Enrollment.objects.create(individual=indv, group=org)
            Enrollment.objects.create(individual=indv, group=org)

    def test_default_enrollment_period(self):
        """Check whether the default period is set when initializing the class"""

        indv = Individual.objects.create(mk='AAAA')
        org = Organization.add_root(name='Example')

        rol1 = Enrollment.objects.create(individual=indv, group=org)
        self.assertEqual(rol1.start, datetime.datetime(1900, 1, 1, 0, 0, 0,
                                                       tzinfo=dateutil.tz.tzutc()))
        self.assertEqual(rol1.end, datetime.datetime(2100, 1, 1, 0, 0, 0,
                                                     tzinfo=dateutil.tz.tzutc()))

        rol2 = Enrollment.objects.create(individual=indv, group=org,
                                         end=datetime.datetime(2222, 1, 1, 0, 0, 0,
                                                               tzinfo=dateutil.tz.tzutc()))
        self.assertEqual(rol2.start, datetime.datetime(1900, 1, 1, 0, 0, 0,
                                                       tzinfo=dateutil.tz.tzutc()))
        self.assertEqual(rol2.end, datetime.datetime(2222, 1, 1, 0, 0, 0,
                                                     tzinfo=dateutil.tz.tzutc()))

        rol3 = Enrollment.objects.create(individual=indv, group=org,
                                         start=datetime.datetime(1999, 1, 1, 0, 0, 0,
                                                                 tzinfo=dateutil.tz.tzutc()))
        self.assertEqual(rol3.start, datetime.datetime(1999, 1, 1, 0, 0, 0,
                                                       tzinfo=dateutil.tz.tzutc()))
        self.assertEqual(rol3.end, datetime.datetime(2100, 1, 1, 0, 0, 0,
                                                     tzinfo=dateutil.tz.tzutc()))

    def test_created_at(self):
        """Check creation date is only set when the object is created"""

        before_dt = datetime_utcnow()
        indv = Individual.objects.create(mk='AAAA')
        org = Organization.add_root(name='Example')
        rol = Enrollment.objects.create(individual=indv, group=org)
        after_dt = datetime_utcnow()

        self.assertEqual(rol.start, datetime.datetime(1900, 1, 1, 0, 0, 0,
                                                      tzinfo=dateutil.tz.tzutc()))
        self.assertGreaterEqual(rol.created_at, before_dt)
        self.assertLessEqual(rol.created_at, after_dt)

        rol.start = datetime.datetime(2001, 1, 1, 0, 0, 0,
                                      tzinfo=dateutil.tz.tzutc())
        rol.save()

        self.assertEqual(rol.start, datetime.datetime(2001, 1, 1, 0, 0, 0,
                                                      tzinfo=dateutil.tz.tzutc()))
        self.assertGreaterEqual(rol.created_at, before_dt)
        self.assertLessEqual(rol.created_at, after_dt)

    def test_last_modified(self):
        """Check last modification date is set when the object is updated"""

        before_dt = datetime_utcnow()
        indv = Individual.objects.create(mk='AAAA')
        org = Organization.add_root(name='Example')
        rol = Enrollment.objects.create(individual=indv, group=org)
        after_dt = datetime_utcnow()

        self.assertEqual(rol.start, datetime.datetime(1900, 1, 1, 0, 0, 0,
                                                      tzinfo=dateutil.tz.tzutc()))
        self.assertGreaterEqual(rol.last_modified, before_dt)
        self.assertLessEqual(rol.last_modified, after_dt)

        before_modified_dt = datetime_utcnow()
        rol.start = datetime.datetime(2001, 1, 1, 0, 0, 0,
                                      tzinfo=dateutil.tz.tzutc())
        rol.save()
        after_modified_dt = datetime_utcnow()

        self.assertEqual(rol.start, datetime.datetime(2001, 1, 1, 0, 0, 0,
                                                      tzinfo=dateutil.tz.tzutc()))
        self.assertGreaterEqual(rol.last_modified, before_modified_dt)
        self.assertLessEqual(rol.last_modified, after_modified_dt)


class TestRecommenderExclusionTerm(TransactionTestCase):
    """Unit tests for RecommenderExclusionTerm class"""

    def test_unique_excluded(self):
        """Check whether the excluded term is in fact unique"""

        with self.assertRaisesRegex(IntegrityError, DUPLICATE_CHECK_ERROR):
            RecommenderExclusionTerm.objects.create(term='John Smith')
            RecommenderExclusionTerm.objects.create(term='John Smith')

    def test_created_at(self):
        """Check creation date is only set when the object is created."""

        before_dt = datetime_utcnow()
        mb = RecommenderExclusionTerm.objects.create(term='John Smith')
        after_dt = datetime_utcnow()

        self.assertEqual(mb.term, 'John Smith')
        self.assertGreaterEqual(mb.created_at, before_dt)
        self.assertLessEqual(mb.created_at, after_dt)

        mb.term = 'J. Smith'
        mb.save()

        self.assertEqual(mb.term, 'J. Smith')
        self.assertGreaterEqual(mb.created_at, before_dt)
        self.assertLessEqual(mb.created_at, after_dt)

    def test_last_modified(self):
        """Check last modification date is set when the object is updated"""

        before_dt = datetime_utcnow()
        mb = RecommenderExclusionTerm.objects.create(term='John Smith')
        after_dt = datetime_utcnow()

        self.assertEqual(mb.term, 'John Smith')
        self.assertGreaterEqual(mb.last_modified, before_dt)
        self.assertLessEqual(mb.last_modified, after_dt)

        before_modified_dt = datetime_utcnow()
        mb.term = 'J. Smith'
        mb.save()
        after_modified_dt = datetime_utcnow()

        self.assertEqual(mb.term, 'J. Smith')
        self.assertGreaterEqual(mb.last_modified, before_modified_dt)
        self.assertLessEqual(mb.last_modified, after_modified_dt)


class TestAffiliationRecommendation(TransactionTestCase):
    """Unit tests for AffiliationRecommendation class"""

    def test_unique_individual(self):
        """Check if there is only one recommendation per individual"""
        indv = Individual.objects.create(mk='AAAA')
        org_ex = Organization.add_root(name='Example')

        with self.assertRaisesRegex(IntegrityError, DUPLICATE_CHECK_ERROR):
            AffiliationRecommendation.objects.create(individual=indv, organization=org_ex)
            AffiliationRecommendation.objects.create(individual=indv, organization=org_ex)

    def test_created_at(self):
        """Check creation date is only set when the object is created."""

        before_dt = datetime_utcnow()
        indv = Individual.objects.create(mk='AAAA')
        org_ex = Organization.add_root(name='Example')
        affre = AffiliationRecommendation.objects.create(individual=indv, organization=org_ex)
        after_dt = datetime_utcnow()

        self.assertEqual(affre.individual, indv)
        self.assertEqual(affre.organization.name, 'Example')
        self.assertGreaterEqual(affre.created_at, before_dt)
        self.assertLessEqual(affre.created_at, after_dt)

        org_ex2 = Organization.add_root(name='Example2')
        affre.organization = org_ex2
        affre.save()

        self.assertEqual(affre.individual, indv)
        self.assertEqual(affre.organization.name, 'Example2')
        self.assertGreaterEqual(affre.created_at, before_dt)
        self.assertLessEqual(affre.created_at, after_dt)

    def test_last_modified(self):
        """Check last modification date is set when the object is updated"""

        before_dt = datetime_utcnow()
        indv = Individual.objects.create(mk='AAAA')
        org_ex = Organization.add_root(name='Example')
        affre = AffiliationRecommendation.objects.create(individual=indv, organization=org_ex)
        after_dt = datetime_utcnow()

        self.assertEqual(affre.individual, indv)
        self.assertEqual(affre.organization.name, 'Example')
        self.assertGreaterEqual(affre.last_modified, before_dt)
        self.assertLessEqual(affre.last_modified, after_dt)

        before_modified_dt = datetime_utcnow()
        org_ex2 = Organization.add_root(name='Example2')
        affre.organization = org_ex2
        affre.save()
        after_modified_dt = datetime_utcnow()

        self.assertEqual(affre.organization.name, 'Example2')
        self.assertGreaterEqual(affre.last_modified, before_modified_dt)
        self.assertLessEqual(affre.last_modified, after_modified_dt)


class TestMergeRecommendation(TransactionTestCase):
    """Unit tests for MergeRecommendation class"""

    def test_unique_individual(self):
        """Check if there is only one recommendation for individual with another"""

        with self.assertRaisesRegex(IntegrityError, DUPLICATE_CHECK_ERROR):
            indiv1 = Individual.objects.create(mk='AAAA')
            indiv2 = Individual.objects.create(mk='BBBB')
            MergeRecommendation.objects.create(individual1=indiv1, individual2=indiv2)
            MergeRecommendation.objects.create(individual1=indiv1, individual2=indiv2)

    def test_created_at(self):
        """Check creation date is only set when the object is created."""

        before_dt = datetime_utcnow()
        indiv1 = Individual.objects.create(mk='AAAA')
        indiv2 = Individual.objects.create(mk='BBBB')
        mergere = MergeRecommendation.objects.create(individual1=indiv1, individual2=indiv2)
        after_dt = datetime_utcnow()

        self.assertEqual(mergere.individual1, indiv1)
        self.assertEqual(mergere.individual2, indiv2)
        self.assertGreaterEqual(mergere.created_at, before_dt)
        self.assertLessEqual(mergere.created_at, after_dt)

        indiv3 = Individual.objects.create(mk='CCCC')
        mergere.individual2 = indiv3
        mergere.save()

        self.assertEqual(mergere.individual1, indiv1)
        self.assertEqual(mergere.individual2, indiv3)
        self.assertGreaterEqual(mergere.created_at, before_dt)
        self.assertLessEqual(mergere.created_at, after_dt)

    def test_last_modified(self):
        """Check last modification date is set when the object is updated"""

        before_dt = datetime_utcnow()
        indiv1 = Individual.objects.create(mk='AAAA')
        indiv2 = Individual.objects.create(mk='BBBB')
        merge_recom = MergeRecommendation.objects.create(individual1=indiv1, individual2=indiv2)
        after_dt = datetime_utcnow()

        self.assertEqual(merge_recom.individual1, indiv1)
        self.assertEqual(merge_recom.individual2, indiv2)
        self.assertGreaterEqual(merge_recom.last_modified, before_dt)
        self.assertLessEqual(merge_recom.last_modified, after_dt)

        before_modified_dt = datetime_utcnow()
        indiv3 = Individual.objects.create(mk='CCCC')
        merge_recom.individual2 = indiv3
        merge_recom.save()
        after_modified_dt = datetime_utcnow()

        self.assertEqual(merge_recom.individual2, indiv3)
        self.assertGreaterEqual(merge_recom.last_modified, before_modified_dt)
        self.assertLessEqual(merge_recom.last_modified, after_modified_dt)


class TestGenderRecommendation(TransactionTestCase):
    """Unit tests for GenderRecommendation class"""

    def test_unique_individual(self):
        """Check if there is only one recommendation per individual"""

        with self.assertRaisesRegex(IntegrityError, DUPLICATE_CHECK_ERROR):
            indiv = Individual.objects.create(mk='AAAA')
            GenderRecommendation.objects.create(individual=indiv,
                                                gender='Male',
                                                accuracy=90)
            GenderRecommendation.objects.create(individual=indiv,
                                                gender='Female',
                                                accuracy=90)

    def test_created_at(self):
        """Check creation date is only set when the object is created."""

        before_dt = datetime_utcnow()
        indiv = Individual.objects.create(mk='AAAA')
        gender_re = GenderRecommendation.objects.create(individual=indiv,
                                                        gender='Male',
                                                        accuracy=89)
        after_dt = datetime_utcnow()

        self.assertEqual(gender_re.individual, indiv)
        self.assertEqual(gender_re.gender, 'Male')
        self.assertEqual(gender_re.accuracy, 89)
        self.assertGreaterEqual(gender_re.created_at, before_dt)
        self.assertLessEqual(gender_re.created_at, after_dt)

        gender_re.gender = 'Female'
        gender_re.save()

        self.assertEqual(gender_re.individual, indiv)
        self.assertEqual(gender_re.gender, 'Female')
        self.assertGreaterEqual(gender_re.created_at, before_dt)
        self.assertLessEqual(gender_re.created_at, after_dt)

    def test_last_modified(self):
        """Check last modification date is set when the object is updated"""

        before_dt = datetime_utcnow()
        indiv = Individual.objects.create(mk='AAAA')
        gender_re = GenderRecommendation.objects.create(individual=indiv,
                                                       gender='Male',
                                                       accuracy=89)
        after_dt = datetime_utcnow()

        self.assertEqual(gender_re.individual, indiv)
        self.assertEqual(gender_re.gender, 'Male')
        self.assertEqual(gender_re.accuracy, 89)
        self.assertGreaterEqual(gender_re.last_modified, before_dt)
        self.assertLessEqual(gender_re.last_modified, after_dt)

        before_modified_dt = datetime_utcnow()
        gender_re.gender = 'Female'
        gender_re.save()
        after_modified_dt = datetime_utcnow()

        self.assertEqual(gender_re.individual, indiv)
        self.assertGreaterEqual(gender_re.last_modified, before_modified_dt)
        self.assertLessEqual(gender_re.last_modified, after_modified_dt)


class TestTransaction(TransactionTestCase):
    """Unit tests for Transaction class"""

    def test_unique_transactions(self):
        """Check whether transactions are unique"""

        with self.assertRaisesRegex(IntegrityError, DUPLICATE_CHECK_ERROR):
            timestamp = datetime_utcnow()
            Transaction.objects.create(tuid='12345abcd',
                                       name='test',
                                       created_at=timestamp,
                                       authored_by='username')
            Transaction.objects.create(tuid='12345abcd',
                                       name='test',
                                       created_at=timestamp,
                                       authored_by='username')

    def test_created_at(self):
        """Check creation date is only set when the object is created"""

        before_dt = datetime_utcnow()
        trx = Transaction.objects.create(tuid='12345abcd',
                                         name='test',
                                         created_at=datetime_utcnow(),
                                         authored_by='username')
        after_dt = datetime_utcnow()

        self.assertGreaterEqual(trx.created_at, before_dt)
        self.assertLessEqual(trx.created_at, after_dt)

        trx.save()

        # Check if creation date does not change after saving the object
        self.assertGreaterEqual(trx.created_at, before_dt)
        self.assertLessEqual(trx.created_at, after_dt)


class TestOperation(TransactionTestCase):
    """Unit tests for Operation class"""

    def setUp(self):
        """Load initial dataset"""

        Transaction.objects.create(tuid='0123456789abcdef',
                                   name='test', created_at=datetime_utcnow())

    def test_unique_operation(self):
        """Check whether contexts are unique"""

        timestamp = datetime_utcnow()
        trx = Transaction.objects.get(tuid='0123456789abcdef')
        args = json.dumps({'test': 'test_value'})

        with self.assertRaisesRegex(IntegrityError, DUPLICATE_CHECK_ERROR):
            Operation.objects.create(ouid='12345abcd', op_type=Operation.OpType.ADD,
                                     entity_type='individual', target='test',
                                     timestamp=timestamp, args=args, trx=trx)
            Operation.objects.create(ouid='12345abcd', op_type=Operation.OpType.ADD,
                                     entity_type='individual', target='test',
                                     timestamp=timestamp, args=args, trx=trx)

    def test_created_at(self):
        """Check creation date is only set when the object is created"""

        trx = Transaction.objects.get(tuid='0123456789abcdef')
        args = json.dumps({'test': 'test_value'})

        before_dt = datetime_utcnow()
        operation = Operation.objects.create(ouid='12345abcd', op_type=Operation.OpType.ADD,
                                             entity_type='individual', target='test',
                                             timestamp=datetime_utcnow(), args=args, trx=trx)
        after_dt = datetime_utcnow()

        self.assertGreaterEqual(operation.timestamp, before_dt)
        self.assertLessEqual(operation.timestamp, after_dt)

        operation.save()

        # Check if timestamp does not change after saving the object
        self.assertGreaterEqual(operation.timestamp, before_dt)
        self.assertLessEqual(operation.timestamp, after_dt)

    def test_invalid_operation_type_none(self):
        """Check if an error is raised when the operation type is `None`"""

        trx = Transaction.objects.get(tuid='0123456789abcdef')
        args = json.dumps({'test': 'test_value'})

        with self.assertRaisesRegex(IntegrityError, NULL_VALUE_CHECK_ERROR):
            Operation.objects.create(ouid='12345abcd', op_type=None,
                                     entity_type='individual', target='test-target',
                                     timestamp=datetime_utcnow(), args=args, trx=trx)

    def test_empty_args(self):
        """Check if an error is raised when no args are set"""

        trx = Transaction.objects.get(tuid='0123456789abcdef')

        with self.assertRaisesRegex(IntegrityError, NULL_VALUE_CHECK_ERROR):
            Operation.objects.create(ouid='12345abcd', op_type=Operation.OpType.ADD,
                                     entity_type='individual', target='test',
                                     timestamp=datetime_utcnow(), args=None, trx=trx)<|MERGE_RESOLUTION|>--- conflicted
+++ resolved
@@ -1,11 +1,7 @@
 #!/usr/bin/env python
 # -*- coding: utf-8 -*-
 #
-<<<<<<< HEAD
-# Copyright (C) 2014-2019 Bitergia
-=======
 # Copyright (C) 2014-2020 Bitergia
->>>>>>> 09716707
 #
 # This program is free software; you can redistribute it and/or modify
 # it under the terms of the GNU General Public License as published by
@@ -33,14 +29,7 @@
 from django.db.utils import IntegrityError
 from django.test import TransactionTestCase
 
-<<<<<<< HEAD
-from sqlalchemy import create_engine
-from sqlalchemy.engine.url import URL
-from sqlalchemy.exc import IntegrityError, InternalError, StatementError
-from sqlalchemy.orm import sessionmaker
-=======
 from grimoirelab_toolkit.datetime import datetime_utcnow
->>>>>>> 09716707
 
 from sortinghat.core.models import (Organization,
                                     Domain,
@@ -63,12 +52,6 @@
 NULL_VALUE_CHECK_ERROR = "Column .+ cannot be null"
 INVALID_BOOLEAN_CHECK_ERROR = "['“true” value must be either True or False.']"
 
-<<<<<<< HEAD
-DUP_CHECK_ERROR = 'Duplicate entry'
-NULL_CHECK_ERROR = 'cannot be null'
-INVALID_DATATYPE_ERROR = 'TypeError'
-=======
->>>>>>> 09716707
 
 class TestGroup(TransactionTestCase):
     """Unit tests for Group class"""
@@ -81,22 +64,8 @@
             team = org.add_child(name='subTeam1', parent_org=org, type='team')
             team.add_child(name='subTeam1', parent_org=org, type='team')
 
-<<<<<<< HEAD
-        self.url = URL(driver, user, password, host, port, database)
-
-        # Hack to establish SSL connection (see #231)
-        try:
-            self._engine = create_engine(self.url, echo=True,
-                                         connect_args={'ssl': {'activate': True}})
-            self._engine.connect().close()
-        except InternalError:
-            self._engine = create_engine(self.url, echo=True)
-
-        self._Session = sessionmaker(bind=self._engine)
-=======
     def test_null_organizations(self):
         """Check if groups can be created without organizations"""
->>>>>>> 09716707
 
         group = Group.add_root(name='Organization', type='organization')
         self.assertIsInstance(group, Group)
@@ -243,14 +212,9 @@
         team = Team.add_root(name='subTeam1')
         after_dt = datetime_utcnow()
 
-<<<<<<< HEAD
-    def test_is_top_domain_invalid_type(self):
-        """Check invalid values on top_domain bool column"""
-=======
         self.assertEqual(team.name, 'subTeam1')
         self.assertGreaterEqual(team.last_modified, before_dt)
         self.assertLessEqual(team.last_modified, after_dt)
->>>>>>> 09716707
 
         before_modified_dt = datetime_utcnow()
         team.name = 'subteam1'
@@ -478,16 +442,9 @@
     def test_not_null_source(self):
         """Check whether every identity has a source"""
 
-<<<<<<< HEAD
-        with self.assertRaisesRegex(IntegrityError, NULL_CHECK_ERROR):
-            id1 = Identity(id='A')
-            self.session.add(id1)
-            self.session.commit()
-=======
         with self.assertRaisesRegex(IntegrityError, NULL_VALUE_CHECK_ERROR):
             indv = Individual.objects.create(mk='AAAA')
             Identity.objects.create(individual=indv, source=None)
->>>>>>> 09716707
 
     def test_identities_are_unique(self):
         """Check if there is only one tuple with the same values"""
