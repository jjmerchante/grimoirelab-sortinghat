# -*- coding: utf-8 -*-
#
<<<<<<< HEAD
# Copyright (C) 2014-2019 Bitergia
=======
# Copyright (C) 2014-2020 Bitergia
>>>>>>> 09716707
#
# This program is free software; you can redistribute it and/or modify
# it under the terms of the GNU General Public License as published by
# the Free Software Foundation; either version 3 of the License, or
# (at your option) any later version.
#
# This program is distributed in the hope that it will be useful,
# but WITHOUT ANY WARRANTY; without even the implied warranty of
# MERCHANTABILITY or FITNESS FOR A PARTICULAR PURPOSE. See the
# GNU General Public License for more details.
#
# You should have received a copy of the GNU General Public License
# along with this program. If not, see <http://www.gnu.org/licenses/>.
#
# Authors:
#     Santiago Dueñas <sduenas@bitergia.com>
#     Miguel Ángel Fernández <mafesan@bitergia.com>
#

import datetime
<<<<<<< HEAD
import sys
import unittest

if '..' not in sys.path:
    sys.path.insert(0, '..')

from sortinghat import api
from sortinghat.db.model import UniqueIdentity, Identity, Profile, \
    Organization, Domain, Country, Enrollment, MatchingBlacklist
from sortinghat.exceptions import AlreadyExistsError, NotFoundError
from sortinghat.matcher import create_identity_matcher

from tests.base import TestDatabaseCaseBase

=======
import json

from dateutil.tz import UTC

from django.contrib.auth import get_user_model
from django.core.exceptions import ObjectDoesNotExist
from django.test import TestCase

from grimoirelab_toolkit.datetime import datetime_utcnow, datetime_to_utc

from sortinghat.core import api
from sortinghat.core.context import SortingHatContext
from sortinghat.core.errors import (AlreadyExistsError,
                                    NotFoundError,
                                    InvalidValueError,
                                    LockedIdentityError,
                                    DuplicateRangeError,
                                    EqualIndividualError)
from sortinghat.core.models import (Country,
                                    Individual,
                                    Identity,
                                    Enrollment,
                                    Organization,
                                    Team,
                                    Domain,
                                    Transaction,
                                    Operation)

NOT_FOUND_ERROR = "{entity} not found in the registry"
ENROLLMENT_RANGE_INVALID = "range date '{start}'-'{end}' is part of an existing range for {org}"
ALREADY_EXISTS_ERROR = "{entity} already exists in the registry"
SOURCE_NONE_OR_EMPTY_ERROR = "'source' cannot be"
IDENTITY_NONE_OR_EMPTY_ERROR = "identity data cannot be empty"
>>>>>>> 09716707
UUID_NONE_OR_EMPTY_ERROR = "'uuid' cannot be"
UUID_LOCKED_ERROR = "Individual {uuid} is locked"
UUIDS_NONE_OR_EMPTY_ERROR = "'uuids' cannot be"
FROM_UUID_NONE_OR_EMPTY_ERROR = "'from_uuid' cannot be"
FROM_DATE_NONE_OR_EMPTY_ERROR = "'from_date' cannot be"
FROM_UUID_IS_INDIVIDUAL_ERROR = "'from_uuid' is an individual and it cannot be moved; use 'merge' instead"
FROM_UUIDS_NONE_OR_EMPTY_ERROR = "'from_uuids' cannot be"
TO_UUID_NONE_OR_EMPTY_ERROR = "'to_uuid' cannot be"
TO_DATE_NONE_OR_EMPTY_ERROR = "'to_date' cannot be"
BOTH_NEW_DATES_NONE_OR_EMPTY_ERROR = "'new_from_date' and 'to_from_date' cannot be"
FROM_UUID_TO_UUID_EQUAL_ERROR = "'to_uuid' {to_uuid} cannot be part of 'from_uuids'"
IS_BOT_VALUE_ERROR = "'is_bot' must have a boolean value"
<<<<<<< HEAD
COUNTRY_CODE_ERROR = "'country_code' \\(%(code)s\\) does not match with a valid code"
GENDER_ACC_INVALID_ERROR = "'gender_acc' can only be set when 'gender' is given"
GENDER_ACC_INVALID_TYPE_ERROR = "'gender_acc' must have an integer value"
GENDER_ACC_INVALID_RANGE_ERROR = "'gender_acc' \\(%(acc)s\\) is not in range \\(1,100\\)"


class TestAPICaseBase(TestDatabaseCaseBase):
    """Test case base class for API tests"""

    def load_test_dataset(self):
        pass


class TestAddUniqueIdentity(TestAPICaseBase):
    """Unit tests for add_unique_identity"""

    def test_add_unique_identities(self):
        """Check whether it adds a set of unique identities"""

        api.add_unique_identity(self.db, 'John Smith')
        api.add_unique_identity(self.db, 'John Doe')
        api.add_unique_identity(self.db, 'Jane Roe')

        with self.db.connect() as session:
            uid = session.query(UniqueIdentity).\
                filter(UniqueIdentity.uuid == 'John Smith').first()
            self.assertEqual(uid.uuid, 'John Smith')

            uid = session.query(UniqueIdentity).\
                filter(UniqueIdentity.uuid == 'John Doe').first()
            self.assertEqual(uid.uuid, 'John Doe')

            uid = session.query(UniqueIdentity).\
                filter(UniqueIdentity.uuid == 'Jane Roe').first()
            self.assertEqual(uid.uuid, 'Jane Roe')

    def test_existing_uuid(self):
        """Check if it fails adding an identity that already exists"""

        # Add a pair of identities first
        api.add_unique_identity(self.db, 'John Smith')
        api.add_unique_identity(self.db, 'John Doe')

        # Insert the first identity again. It should raise AlreadyExistsError
        with self.assertRaises(AlreadyExistsError) as context:
            api.add_unique_identity(self.db, 'John Smith')

        self.assertEqual(context.exception.eid, 'John Smith')
        print(context.exception)
=======
COUNTRY_CODE_ERROR = r"'country_code' \({code}\) does not match with a valid code"
GENDER_ACC_INVALID_ERROR = "'gender_acc' can only be set when 'gender' is given"
GENDER_ACC_INVALID_TYPE_ERROR = "'gender_acc' must have an integer value"
GENDER_ACC_INVALID_RANGE_ERROR = r"'gender_acc' \({acc}\) is not in range \(1,100\)"
PERIOD_INVALID_ERROR = "'start' date {start} cannot be greater than {end}"
PERIOD_OUT_OF_BOUNDS_ERROR = "'{type}' date {date} is out of bounds"
WITHDRAW_PERIOD_INVALID_ERROR = "'from_date' date {from_date} cannot be greater than {to_date}"
UPDATE_ENROLLMENT_PERIOD_INVALID_ERROR = "'from_date' date {from_date} cannot be greater than {to_date}"
UPDATE_ENROLLMENT_NEW_PERIOD_INVALID_ERROR = "'new_from_date' date {from_date} cannot be greater than {to_date}"
ORGANIZATION_NAME_NONE_OR_EMPTY_ERROR = "'name' cannot be"
ORGANIZATION_NOT_FOUND_ERROR = "{name} not found in the registry"
ORGANIZATION_ALREADY_EXISTS_ERROR = "Organization '{name}' already exists in the registry"
ORGANIZATION_VALUE_ERROR = "field value must be a string; int given"
TEAM_ORG_NAME_MISSING = "'org_name' cannot be"
TEAM_NAME_MISSING = "'team_name' cannot be"
DOMAIN_NAME_NONE_OR_EMPTY_ERROR = "'domain_name' cannot be"
DOMAIN_NOT_FOUND_ERROR = "{domain_name} not found in the registry"
DOMAIN_ALREADY_EXISTS_ERROR = "'{domain_name}' already exists in the registry"
DOMAIN_VALUE_ERROR = "field value must be a string; int given"
DOMAIN_ORG_NAME_NONE_OR_EMPTY_ERROR = "'org_name' cannot be"


class TestAddIdentity(TestCase):
    """Unit tests for add_identity"""
>>>>>>> 09716707

    def setUp(self):
        """Load initial values"""

        self.user = get_user_model().objects.create(username='test')
        self.ctx = SortingHatContext(self.user)

    def test_add_new_identity(self):
        """Check if everything goes OK when adding a new identity"""

        identity = api.add_identity(self.ctx,
                                    'scm',
                                    name='John Smith',
                                    email='jsmith@example.com',
                                    username='jsmith')
        self.assertEqual(identity.uuid, 'a9b403e150dd4af8953a52a4bb841051e4b705d9')
        self.assertEqual(identity.name, 'John Smith')
        self.assertEqual(identity.email, 'jsmith@example.com')
        self.assertEqual(identity.username, 'jsmith')
        self.assertEqual(identity.source, 'scm')

        individual = Individual.objects.get(mk='a9b403e150dd4af8953a52a4bb841051e4b705d9')
        self.assertEqual(individual.mk, identity.uuid)

        profile = individual.profile
        self.assertEqual(profile.name, identity.name)
        self.assertEqual(profile.email, identity.email)

<<<<<<< HEAD
        with self.db.connect() as session:
            uid = session.query(UniqueIdentity).\
                filter(UniqueIdentity.uuid == 'John Smith').first()
=======
        identities = Identity.objects.filter(uuid=identity.uuid)
        self.assertEqual(len(identities), 1)
>>>>>>> 09716707

        id1 = identities[0]
        self.assertEqual(id1, identity)

    def test_add_new_identities_to_uuid(self):
        """Check if everything goes OK when adding new identities to an existing one"""

        # Insert identities that will create the individuals
        jsmith = api.add_identity(self.ctx,
                                  'scm',
                                  name='John Smith',
                                  email='jsmith@example.com',
                                  username='jsmith')
        jdoe = api.add_identity(self.ctx,
                                'scm',
                                name='John Doe',
                                email='jdoe@example.com',
                                username='jdoe')

        # Create new identities and assign them to John Smith uuid
        identity1 = api.add_identity(self.ctx,
                                     'mls',
                                     name='John Smith',
                                     email='jsmith@example.com',
                                     username='jsmith',
                                     uuid=jsmith.uuid)

        identity2 = api.add_identity(self.ctx,
                                     'mls',
                                     name='John Smith',
                                     username='jsmith',
                                     uuid=jsmith.uuid)

        # Create a new identity for John Doe
        identity3 = api.add_identity(self.ctx,
                                     'mls',
                                     email='jdoe@example.com',
                                     uuid=jdoe.uuid)

        # Check identities
        individuals = Individual.objects.all()
        self.assertEqual(len(individuals), 2)

        identities = Identity.objects.all()
        self.assertEqual(len(identities), 5)

<<<<<<< HEAD
        with self.db.connect() as session:
            uid = session.query(UniqueIdentity).\
                filter(UniqueIdentity.uuid == 'a9b403e150dd4af8953a52a4bb841051e4b705d9').first()
            self.assertEqual(uid.uuid, unique_id)
=======
        # Check John Smith
        individual = Individual.objects.get(mk=jsmith.uuid)
        identities = individual.identities.all()
        self.assertEqual(len(identities), 3)
>>>>>>> 09716707

        id1 = identities[0]
        self.assertEqual(id1.uuid, identity1.uuid)
        self.assertEqual(id1.name, 'John Smith')
        self.assertEqual(id1.email, 'jsmith@example.com')
        self.assertEqual(id1.username, 'jsmith')
        self.assertEqual(id1.source, 'mls')

        id2 = identities[1]
        self.assertEqual(id2.uuid, identity2.uuid)
        self.assertEqual(id2.name, 'John Smith')
        self.assertEqual(id2.email, None)
        self.assertEqual(id2.username, 'jsmith')
        self.assertEqual(id2.source, 'mls')

        id3 = identities[2]
        self.assertEqual(id3.uuid, jsmith.uuid)
        self.assertEqual(id3.name, 'John Smith')
        self.assertEqual(id3.email, 'jsmith@example.com')
        self.assertEqual(id3.username, 'jsmith')
        self.assertEqual(id3.source, 'scm')

        # Next, John Doe
        individual = Individual.objects.get(mk=jdoe.uuid)
        identities = individual.identities.all()
        self.assertEqual(len(identities), 2)

        id1 = identities[0]
        self.assertEqual(id1.uuid, identity3.uuid)
        self.assertEqual(id1.name, None)
        self.assertEqual(id1.email, 'jdoe@example.com')
        self.assertEqual(id1.username, None)
        self.assertEqual(id1.source, 'mls')

        id2 = identities[1]
        self.assertEqual(id2.uuid, jdoe.uuid)
        self.assertEqual(id2.name, 'John Doe')
        self.assertEqual(id2.email, 'jdoe@example.com')
        self.assertEqual(id2.username, 'jdoe')
        self.assertEqual(id2.source, 'scm')

    def test_add_identity_using_any_identity_uuid(self):
        """Check if it adds a new identity to an existing one using some other related id"""

        # Insert identities that will create the individuals
        jsmith = api.add_identity(self.ctx,
                                  'scm',
                                  name='John Smith',
                                  email='jsmith@example.com',
                                  username='jsmith')
        identity1 = api.add_identity(self.ctx,
                                     'mls',
                                     name='John Smith',
                                     email='jsmith@example.com',
                                     username='jsmith',
                                     uuid=jsmith.uuid)

        # Insert a new identity using 'identity1' uuid
        identity2 = api.add_identity(self.ctx,
                                     'mls',
                                     name='John Smith',
                                     username='jsmith',
                                     uuid=identity1.uuid)

        # Check John Smith
        individual = Individual.objects.get(mk=jsmith.uuid)
        identities = individual.identities.all()
        self.assertEqual(len(identities), 3)

        id1 = identities[0]
        self.assertEqual(id1.uuid, identity1.uuid)
        self.assertEqual(id1.name, 'John Smith')
        self.assertEqual(id1.email, 'jsmith@example.com')
        self.assertEqual(id1.username, 'jsmith')
        self.assertEqual(id1.source, 'mls')

        id2 = identities[1]
        self.assertEqual(id2.uuid, identity2.uuid)
        self.assertEqual(id2.name, 'John Smith')
        self.assertEqual(id2.email, None)
        self.assertEqual(id2.username, 'jsmith')
        self.assertEqual(id2.source, 'mls')

<<<<<<< HEAD
        # Check identities
        with self.db.connect() as session:
            # First, John Smith
            uid = session.query(UniqueIdentity).\
                filter(UniqueIdentity.uuid == jsmith_uuid).first()

            self.assertEqual(len(uid.identities), 3)

            id1 = uid.identities[0]
            self.assertEqual(id1.id, unique_id1)
            self.assertEqual(id1.name, 'John Smith')
            self.assertEqual(id1.email, 'jsmith@example.com')
            self.assertEqual(id1.username, 'jsmith')
            self.assertEqual(id1.source, 'mls')

            id2 = uid.identities[1]
            self.assertEqual(id2.id, unique_id2)
            self.assertEqual(id2.name, 'John Smith')
            self.assertEqual(id2.email, None)
            self.assertEqual(id2.username, 'jsmith')
            self.assertEqual(id2.source, 'mls')

            id3 = uid.identities[2]
            self.assertEqual(id3.id, jsmith_uuid)
            self.assertEqual(id3.name, 'John Smith')
            self.assertEqual(id3.email, 'jsmith@example.com')
            self.assertEqual(id3.username, 'jsmith')
            self.assertEqual(id3.source, 'scm')
            self.assertEqual(id3.uuid, jsmith_uuid)

            # Next, John Doe
            uid = session.query(UniqueIdentity).\
                filter(UniqueIdentity.uuid == jdoe_uuid).first()

            self.assertEqual(len(uid.identities), 2)

            id1 = uid.identities[0]
            self.assertEqual(id1.id, unique_id3)
            self.assertEqual(id1.name, None)
            self.assertEqual(id1.email, 'jdoe@example.com')
            self.assertEqual(id1.username, None)
            self.assertEqual(id1.source, 'mls')

            id2 = uid.identities[1]
            self.assertEqual(id2.id, jdoe_uuid)
            self.assertEqual(id2.name, 'John Doe')
            self.assertEqual(id2.email, 'jdoe@example.com')
            self.assertEqual(id2.username, 'jdoe')
            self.assertEqual(id2.source, 'scm')
=======
        id3 = identities[2]
        self.assertEqual(id3.uuid, jsmith.uuid)
        self.assertEqual(id3.name, 'John Smith')
        self.assertEqual(id3.email, 'jsmith@example.com')
        self.assertEqual(id3.username, 'jsmith')
        self.assertEqual(id3.source, 'scm')
>>>>>>> 09716707

    def test_last_modified(self):
        """Check if last modification date is updated"""

<<<<<<< HEAD
        # First, insert the identity that will create the unique identity
        before_dt = datetime.datetime.utcnow()
        jsmith_uuid = api.add_identity(self.db, 'scm',
                                       'jsmith@example.com', 'John Smith', 'jsmith')
        after_dt = datetime.datetime.utcnow()

        with self.db.connect() as session:
            uid = session.query(UniqueIdentity).\
                filter(UniqueIdentity.uuid == jsmith_uuid).first()

            # Check date on the unique identity
            self.assertLessEqual(before_dt, uid.last_modified)
            self.assertGreaterEqual(after_dt, uid.last_modified)

            # Check date on the identity
            self.assertLessEqual(before_dt, uid.identities[0].last_modified)
            self.assertGreaterEqual(after_dt, uid.identities[0].last_modified)

        # Check if a new identity added to the existing unique identity
        # updates both modification dates
        before_new_dt = datetime.datetime.utcnow()
        api.add_identity(self.db, 'scm', 'jsmith@example.com', None, None,
                         uuid=jsmith_uuid)
        after_new_dt = datetime.datetime.utcnow()

        with self.db.connect() as session:
            uid = session.query(UniqueIdentity).\
                filter(UniqueIdentity.uuid == jsmith_uuid).first()

            # Check date on the unique identity; it was updated
            self.assertLessEqual(before_new_dt, uid.last_modified)
            self.assertGreaterEqual(after_new_dt, uid.last_modified)

            # Check date of the new identity
            self.assertLessEqual(before_dt, uid.identities[0].last_modified)
            self.assertLessEqual(after_dt, uid.identities[0].last_modified)
            self.assertLessEqual(before_new_dt, uid.identities[0].last_modified)
            self.assertGreaterEqual(after_new_dt, uid.identities[0].last_modified)

            # Check date of the oldest identity; it wasn't modified
            self.assertLessEqual(before_dt, uid.identities[1].last_modified)
            self.assertGreaterEqual(after_dt, uid.identities[1].last_modified)
            self.assertGreaterEqual(before_new_dt, uid.identities[1].last_modified)
            self.assertGreaterEqual(after_new_dt, uid.identities[1].last_modified)
=======
        # First, insert the identity that will create the individual
        before_dt = datetime_utcnow()
        jsmith = api.add_identity(self.ctx,
                                  'scm',
                                  name='John Smith',
                                  email='jsmith@example.com',
                                  username='jsmith')
        after_dt = datetime_utcnow()

        # Check date on the individual
        individual = Individual.objects.get(mk=jsmith.uuid)
        self.assertLessEqual(before_dt, individual.last_modified)
        self.assertGreaterEqual(after_dt, individual.last_modified)

        # Check date on the identity
        identity = individual.identities.all()[0]
        self.assertLessEqual(before_dt, identity.last_modified)
        self.assertGreaterEqual(after_dt, identity.last_modified)

        # Check if a new identity added to the existing individual
        # updates both modification dates
        before_new_dt = datetime_utcnow()
        api.add_identity(self.ctx,
                         'scm',
                         name=None,
                         email='jsmith@example.com',
                         username=None,
                         uuid=jsmith.uuid)
        after_new_dt = datetime_utcnow()

        individual = Individual.objects.get(mk=jsmith.uuid)

        # Check date on the individual; it was updated
        self.assertLessEqual(before_new_dt, individual.last_modified)
        self.assertGreaterEqual(after_new_dt, individual.last_modified)

        # Check date of the new identity
        identities = individual.identities.all()
        self.assertLessEqual(before_dt, identities[0].last_modified)
        self.assertLessEqual(after_dt, identities[0].last_modified)
        self.assertLessEqual(before_new_dt, identities[0].last_modified)
        self.assertGreaterEqual(after_new_dt, identities[0].last_modified)

        # Check date of the oldest identity; it wasn't modified
        self.assertLessEqual(before_dt, identities[1].last_modified)
        self.assertGreaterEqual(after_dt, identities[1].last_modified)
        self.assertGreaterEqual(before_new_dt, identities[1].last_modified)
        self.assertGreaterEqual(after_new_dt, identities[1].last_modified)
>>>>>>> 09716707

    def test_similar_identities(self):
        """Check if it works when adding similar identities"""

        api.add_identity(self.ctx, 'scm', email='jsmith@example.com')

        # Although, this identities belongs to the same individual,
        # the api will create different individuals for each one of
        # them
        id1 = api.add_identity(self.ctx,
                               'scm',
                               name='John Smith',
                               email='jsmith@example.com')
        id2 = api.add_identity(self.ctx,
                               'scm',
                               name='John Smith',
                               email='jsmith@example.com',
                               username='jsmith')
        id3 = api.add_identity(self.ctx,
                               'mls',
                               name='John Smith',
                               email='jsmith@example.com',
                               username='jsmith')
        id4 = api.add_identity(self.ctx, 'mls', name='John Smith')
        id5 = api.add_identity(self.ctx, 'scm', name='John Smith')

        self.assertEqual(id1.uuid, '880b3dfcb3a08712e5831bddc3dfe81fc5d7b331')
        self.assertEqual(id2.uuid, 'a9b403e150dd4af8953a52a4bb841051e4b705d9')
        self.assertEqual(id3.uuid, '539acca35c2e8502951a97d2d5af8b0857440b50')
        self.assertEqual(id4.uuid, 'e7efdaf17ad2cbc0e239b9afd29f6fe054b3b0fe')
        self.assertEqual(id5.uuid, 'c7acd177d107a0aefa6718e2ff0dec6ceba71660')

    def test_duplicate_identities_with_truncated_values(self):
        """Check if the same identity with truncated values is not inserted twice"""

        # Due database limitations, email will be truncated
        source = 'scm'
        email = 'averylongemailaddressthatexceedsthemaximumlengthsoitwillbetruncated' * 2
        name = 'John Smith'
        username = 'jsmith'

        api.add_identity(self.ctx,
                         source,
                         name=name,
                         email=email,
                         username=username)

        trx_date = datetime_utcnow()  # After this datetime no transactions should be created

        with self.assertRaises(AlreadyExistsError):
            api.add_identity(self.ctx,
                             source,
                             name=name,
                             email=email,
                             username=username)

        # Check if there are no transactions created when there is an error
        transactions = Transaction.objects.filter(created_at__gt=trx_date)
        self.assertEqual(len(transactions), 0)

    def test_add_identity_name_none(self):
        """Check if the username is set to the profile when no name is provided"""

        identity = api.add_identity(self.ctx,
                                    'scm',
                                    name=None,
                                    email='jsmith@example.com',
                                    username='jsmith')
        self.assertEqual(identity.uuid, '18f652547d666701fcf1ddb59867bc88bb6e6b86')
        self.assertEqual(identity.name, None)
        self.assertEqual(identity.email, 'jsmith@example.com')
        self.assertEqual(identity.username, 'jsmith')
        self.assertEqual(identity.source, 'scm')

        individual = Individual.objects.get(mk='18f652547d666701fcf1ddb59867bc88bb6e6b86')
        self.assertEqual(individual.mk, identity.uuid)

        profile = individual.profile
        # The profile name must match with the username, as no name was provided
        self.assertEqual(profile.name, 'jsmith')
        self.assertEqual(profile.email, 'jsmith@example.com')

        identities = Identity.objects.filter(uuid=identity.uuid)
        self.assertEqual(len(identities), 1)

        id1 = identities[0]
        self.assertEqual(id1, identity)

    def test_non_existing_uuid(self):
        """Check whether it fails adding identities to one uuid that does not exist"""

        # Add a pair of identities first
        api.add_identity(self.ctx, 'scm', email='jsmith@example.com')
        api.add_identity(self.ctx, 'scm', email='jdoe@example.com')

        trx_date = datetime_utcnow()  # After this datetime no transactions should be created

        with self.assertRaises(NotFoundError):
            api.add_identity(self.ctx,
                             'mls',
                             name=None,
                             email='jsmith@example.com',
                             username=None,
                             uuid='FFFFFFFFFFFFFFFFFFFFFFFFFFFFFFFF')

        # Check if there are no transactions created when there is an error
        transactions = Transaction.objects.filter(created_at__gt=trx_date)
        self.assertEqual(len(transactions), 0)

    def test_existing_identity(self):
        """Check if it fails adding an identity that already exists"""

        # Add a pair of identities first
        api.add_identity(self.ctx, 'scm', email='jsmith@example.com')
        api.add_identity(self.ctx, 'scm', email='jdoe@example.com')

        # Insert the first identity again. It should raise AlreadyExistsError
        with self.assertRaises(AlreadyExistsError) as context:
            api.add_identity(self.ctx, 'scm', email='jsmith@example.com')

        self.assertEqual(context.exception.eid,
                         '334da68fcd3da4e799791f73dfada2afb22648c6')

        # Insert the same identity with upper case letters.
        # It should raise AlreadyExistsError
        with self.assertRaises(AlreadyExistsError) as context:
            api.add_identity(self.ctx, 'scm', email='JSMITH@example.com')

        self.assertEqual(context.exception.eid,
                         '334da68fcd3da4e799791f73dfada2afb22648c6')

        # "None" tuples also raise an exception
        api.add_identity(self.ctx, 'scm', name=None, email="None", username=None)

        trx_date = datetime_utcnow()  # After this datetime no transactions should be created

        with self.assertRaises(AlreadyExistsError) as context:
            api.add_identity(self.ctx, 'scm', name="None", email=None, username=None)

        self.assertEqual(context.exception.eid,
                         'f0999c4eed908d33365fa3435d9686d3add2412d')

        # Check if there are no transactions created when there is an error
        transactions = Transaction.objects.filter(created_at__gt=trx_date)
        self.assertEqual(len(transactions), 0)

    def test_unaccent_identities(self):
        """Check if it fails adding an identity that already exists with accent values"""

        # Add a pair of identities first
        api.add_identity(self.ctx, 'scm', name='John Smith')
        api.add_identity(self.ctx, 'scm', name='Jöhn Doe')

        trx_date = datetime_utcnow()  # After this datetime no transactions should be created

        # Insert an accent identity again. It should raise AlreadyExistsError
        with self.assertRaises(AlreadyExistsError) as context:
            api.add_identity(self.ctx, 'scm', name='Jöhn Smith')

        self.assertEqual(context.exception.eid,
                         'c7acd177d107a0aefa6718e2ff0dec6ceba71660')

        # Insert an accent identity again. It should raise AlreadyExistsError
        with self.assertRaises(AlreadyExistsError) as context:
            api.add_identity(self.ctx, 'scm', name='John Döe')

        # Insert an unaccent identity again. It should raise AlreadyExistsError
        with self.assertRaises(AlreadyExistsError) as context:
            api.add_identity(self.ctx, 'scm', name='John Doe')

        self.assertEqual(context.exception.eid,
                         'a16659ea83d28c839ffae76ceebb3ca9fb8e8894')

        # Check if there are no transactions created when there is an error
        transactions = Transaction.objects.filter(created_at__gt=trx_date)
        self.assertEqual(len(transactions), 0)

    def test_utf8_4bytes_identities(self):
        """Check if it inserts identities with 4bytes UTF-8 characters"""

        # Emojis are 4bytes characters
        identity = api.add_identity(self.ctx,
                                    'scm',
                                    name='😂',
                                    email='😂',
                                    username='😂')

<<<<<<< HEAD
        with self.db.connect() as session:
            uid = session.query(UniqueIdentity).\
                filter(UniqueIdentity.uuid == '843fcc3383ddfd6179bef87996fa761d88a43915').first()
            self.assertEqual(uid.uuid, unique_id)
=======
        individual = Individual.objects.get(mk='843fcc3383ddfd6179bef87996fa761d88a43915')
        self.assertEqual(individual.mk, identity.uuid)
>>>>>>> 09716707

        identities = individual.identities.all()
        self.assertEqual(len(identities), 1)

<<<<<<< HEAD
=======
        id1 = identities[0]
        self.assertEqual(id1.uuid, identity.uuid)
        self.assertEqual(id1.uuid, '843fcc3383ddfd6179bef87996fa761d88a43915')
        self.assertEqual(id1.name, '😂')
        self.assertEqual(id1.email, '😂')
        self.assertEqual(id1.username, '😂')
        self.assertEqual(id1.source, 'scm')

>>>>>>> 09716707
    def test_charset(self):
        """Check if it adds two identities with different encoding"""

        # With an invalid encoding both names wouldn't be inserted;
        # In MySQL, chars 'ı' and 'i' are considered the same with a
        # collation distinct to <charset>_unicode_ci
        id1 = api.add_identity(self.ctx,
                               'scm',
                               name='John Smıth',
                               email='jsmith@example.com',
                               username='jsmith')
        id2 = api.add_identity(self.ctx,
                               'scm',
                               name='John Smith',
                               email='jsmith@example.com',
                               username='jsmith')

        self.assertEqual(id1.uuid, 'cf79edf008b7b2960a0be3972b256c65af449dc1')
        self.assertEqual(id2.uuid, 'a9b403e150dd4af8953a52a4bb841051e4b705d9')

    def test_none_source(self):
        """Check whether new identities cannot be added when giving a None source"""

        with self.assertRaisesRegex(InvalidValueError, SOURCE_NONE_OR_EMPTY_ERROR):
            api.add_identity(self.ctx, None)

        # Check if there are no transactions created when there is an error
        transactions = Transaction.objects.all()
        self.assertEqual(len(transactions), 0)

    def test_empty_source(self):
        """Check whether new identities cannot be added when giving an empty source"""

        with self.assertRaisesRegex(InvalidValueError, SOURCE_NONE_OR_EMPTY_ERROR):
            api.add_identity(self.ctx, '')

        # Check if there are no transactions created when there is an error
        transactions = Transaction.objects.all()
        self.assertEqual(len(transactions), 0)

    def test_none_or_empty_data(self):
        """Check whether new identities cannot be added when identity data is None or empty"""

        with self.assertRaisesRegex(InvalidValueError, IDENTITY_NONE_OR_EMPTY_ERROR):
            api.add_identity(self.ctx, 'scm', name='', email=None, username=None)

        with self.assertRaisesRegex(InvalidValueError, IDENTITY_NONE_OR_EMPTY_ERROR):
            api.add_identity(self.ctx, 'scm', name='', email='', username='')

        # Check if there are no transactions created when there is an error
        transactions = Transaction.objects.all()
        self.assertEqual(len(transactions), 0)

    def test_locked_uuid(self):
        """Check if it fails when the individual is locked"""

        jsmith = api.add_identity(self.ctx,
                                  'scm',
                                  name='John Smith',
                                  email='jsmith@example.com',
                                  username='jsmith')

        individual = Individual.objects.get(mk=jsmith.uuid)
        individual.is_locked = True
        individual.save()

        msg = UUID_LOCKED_ERROR.format(uuid=jsmith.uuid)
        with self.assertRaisesRegex(LockedIdentityError, msg):
            api.add_identity(self.ctx,
                             'mls',
                             name='John Smith',
                             email='jsmith@example.com',
                             username='jsmith',
                             uuid=jsmith.uuid)

    def test_transaction(self):
        """Check if a transaction is created when adding a new identity"""

        timestamp = datetime_utcnow()

        api.add_identity(self.ctx,
                         'scm',
                         name='John Smith',
                         email='jsmith@example.com',
                         username='jsmith')

        transactions = Transaction.objects.all()
        self.assertEqual(len(transactions), 1)

        trx = transactions[0]
        self.assertIsInstance(trx, Transaction)
        self.assertEqual(trx.name, 'add_identity')
        self.assertGreater(trx.created_at, timestamp)
        self.assertEqual(trx.authored_by, self.ctx.user.username)

    def test_operations(self):
        """Check if the right operations are created when adding a new identity"""

        timestamp = datetime_utcnow()

        identity = api.add_identity(self.ctx,
                                    'scm',
                                    name='John Smith',
                                    email='jsmith@example.com',
                                    username='jsmith')

        transactions = Transaction.objects.all()
        trx = transactions[0]

        operations = Operation.objects.filter(trx=trx)
        self.assertEqual(len(operations), 3)

        op1 = operations[0]
        self.assertIsInstance(op1, Operation)
        self.assertEqual(op1.op_type, Operation.OpType.ADD.value)
        self.assertEqual(op1.entity_type, 'individual')
        self.assertEqual(op1.target, identity.individual.mk)
        self.assertEqual(op1.trx, trx)
        self.assertGreater(op1.timestamp, timestamp)

        op1_args = json.loads(op1.args)
        self.assertEqual(len(op1_args), 1)
        self.assertEqual(op1_args['mk'], identity.individual.mk)

        op2 = operations[1]
        self.assertIsInstance(op2, Operation)
        self.assertEqual(op2.op_type, Operation.OpType.UPDATE.value)
        self.assertEqual(op2.entity_type, 'profile')
        self.assertEqual(op2.target, identity.uuid)
        self.assertEqual(op2.trx, trx)
        self.assertGreater(op2.timestamp, timestamp)

        op2_args = json.loads(op2.args)
        self.assertEqual(len(op2_args), 3)
        self.assertEqual(op2_args['individual'], identity.individual.mk)
        self.assertEqual(op2_args['name'], identity.name)
        self.assertEqual(op2_args['email'], identity.email)

        op3 = operations[2]
        self.assertIsInstance(op3, Operation)
        self.assertEqual(op3.op_type, Operation.OpType.ADD.value)
        self.assertEqual(op3.entity_type, 'identity')
        self.assertEqual(op3.target, identity.uuid)
        self.assertEqual(op3.trx, trx)
        self.assertGreater(op3.timestamp, timestamp)

        op3_args = json.loads(op3.args)
        self.assertEqual(len(op3_args), 6)
        self.assertEqual(op3_args['individual'], identity.individual.mk)
        self.assertEqual(op3_args['uuid'], identity.uuid)
        self.assertEqual(op3_args['source'], identity.source)
        self.assertEqual(op3_args['name'], identity.name)
        self.assertEqual(op3_args['email'], identity.email)
        self.assertEqual(op3_args['username'], identity.username)


class TestDeleteIdentity(TestCase):
    """Unit tests for delete_identity"""

    def setUp(self):
        """Load initial dataset"""

        self.user = get_user_model().objects.create(username='test')
        self.ctx = SortingHatContext(self.user)

        # Organizations
        example_org = api.add_organization(self.ctx, 'Example')
        bitergia_org = api.add_organization(self.ctx, 'Bitergia')
        libresoft_org = api.add_organization(self.ctx, 'LibreSoft')

        # Identities
        jsmith = api.add_identity(self.ctx, 'scm', email='jsmith@example')
        api.add_identity(self.ctx,
                         'scm',
                         name='John Smith',
                         email='jsmith@example',
                         uuid=jsmith.uuid)
        Enrollment.objects.create(individual=jsmith.individual,
                                  group=example_org)
        Enrollment.objects.create(individual=jsmith.individual,
                                  group=bitergia_org)

        jdoe = api.add_identity(self.ctx, 'scm', email='jdoe@example')
        Enrollment.objects.create(individual=jdoe.individual,
                                  group=example_org)

        jrae = api.add_identity(self.ctx,
                                'scm',
                                name='Jane Rae',
                                email='jrae@example')
        Enrollment.objects.create(individual=jrae.individual,
                                  group=libresoft_org)

    def test_delete_identity(self):
        """Check whether it deletes an identity"""

        # Check initial status
        individuals = Individual.objects.all()
        self.assertEqual(len(individuals), 3)

        identities = Identity.objects.all()
        self.assertEqual(len(identities), 4)

        # Delete an identity (John Smith - jsmith@example.com)
        individual = api.delete_identity(self.ctx, '1387b129ab751a3657312c09759caa41dfd8d07d')

        # Check result
        self.assertIsInstance(individual, Individual)
        self.assertEqual(individual.mk, 'e8284285566fdc1f41c8a22bb84a295fc3c4cbb3')

        identities = individual.identities.all()
        self.assertEqual(len(identities), 1)

        identity = identities[0]
        self.assertEqual(identity.uuid, 'e8284285566fdc1f41c8a22bb84a295fc3c4cbb3')
        self.assertEqual(identity.name, None)
        self.assertEqual(identity.email, 'jsmith@example')
        self.assertEqual(identity.username, None)

        # Check remaining identities
        individuals = Individual.objects.all()
        self.assertEqual(len(individuals), 3)

        identities = Identity.objects.all()
        self.assertEqual(len(identities), 3)

        with self.assertRaises(ObjectDoesNotExist):
            Identity.objects.get(uuid='1387b129ab751a3657312c09759caa41dfd8d07d')

    def test_delete_individual(self):
        """Check whether it deletes an individual when its identifier is given"""

        # Check initial status
        individuals = Individual.objects.all()
        self.assertEqual(len(individuals), 3)

        identities = Identity.objects.all()
        self.assertEqual(len(identities), 4)

        # Delete an individual (John Smith)
        individual = api.delete_identity(self.ctx, 'e8284285566fdc1f41c8a22bb84a295fc3c4cbb3')

        # The individual was removed so the result is None
        self.assertEqual(individual, None)

        # Check remaining identities
        individuals = Individual.objects.all()
        self.assertEqual(len(individuals), 2)

        identities = Identity.objects.all()
        self.assertEqual(len(identities), 2)

        # Neither the individual nor its identities exist
        with self.assertRaises(ObjectDoesNotExist):
            Individual.objects.get(mk='e8284285566fdc1f41c8a22bb84a295fc3c4cbb3')

        with self.assertRaises(ObjectDoesNotExist):
            Identity.objects.get(uuid='e8284285566fdc1f41c8a22bb84a295fc3c4cbb3')

        with self.assertRaises(ObjectDoesNotExist):
            Identity.objects.get(uuid='1387b129ab751a3657312c09759caa41dfd8d07d')

    def test_last_modified(self):
        """Check if last modification date is updated"""

        # Delete an identity (John Smith - jsmith@example.com)
        before_dt = datetime_utcnow()
        individual = api.delete_identity(self.ctx, '1387b129ab751a3657312c09759caa41dfd8d07d')
        after_dt = datetime_utcnow()

        # Check date on the individual
        self.assertLessEqual(before_dt, individual.last_modified)
        self.assertGreaterEqual(after_dt, individual.last_modified)

        # Other identities were not updated
        identity = individual.identities.all()[0]
        self.assertGreaterEqual(before_dt, identity.last_modified)

    def test_non_existing_uuid(self):
        """Check if it fails removing a identities that does not exists"""

        trx_date = datetime_utcnow()  # After this datetime no transactions should be created

        with self.assertRaises(NotFoundError):
            api.delete_identity(self.ctx, 'FFFFFFFFFFFFFFFFFFFFFFFFFFFFFFFF')

        # It should raise an error when the registry is empty
        Individual.objects.all().delete()
        self.assertEqual(len(Individual.objects.all()), 0)

        with self.assertRaises(NotFoundError):
            api.delete_identity(self.ctx, 'e8284285566fdc1f41c8a22bb84a295fc3c4cbb3')

        # Check if there are no transactions created when there is an error
        transactions = Transaction.objects.filter(created_at__gt=trx_date)
        self.assertEqual(len(transactions), 0)

    def test_none_uuid(self):
        """Check whether identities cannot be removed when giving a None UUID"""

        trx_date = datetime_utcnow()  # After this datetime no transactions should be created

        with self.assertRaisesRegex(InvalidValueError, UUID_NONE_OR_EMPTY_ERROR):
            api.delete_identity(self.ctx, None)

        # Check if there are no transactions created when there is an error
        transactions = Transaction.objects.filter(created_at__gt=trx_date)
        self.assertEqual(len(transactions), 0)

    def test_empty_uuid(self):
        """Check whether identities cannot be removed when giving an empty UUID"""

        trx_date = datetime_utcnow()  # After this datetime no transactions should be created

<<<<<<< HEAD
        with self.db.connect() as session:
            uid = session.query(UniqueIdentity).\
                filter(UniqueIdentity.uuid == 'John Smith').first()
            self.assertLessEqual(before_dt, uid.last_modified)
            self.assertGreaterEqual(after_dt, uid.last_modified)
=======
        with self.assertRaisesRegex(InvalidValueError, UUID_NONE_OR_EMPTY_ERROR):
            api.delete_identity(self.ctx, '')
>>>>>>> 09716707

        # Check if there are no transactions created when there is an error
        transactions = Transaction.objects.filter(created_at__gt=trx_date)
        self.assertEqual(len(transactions), 0)

<<<<<<< HEAD
        # After inserting a new enrollment, the modification date was udpated
        with self.db.connect() as session:
            uid = session.query(UniqueIdentity).\
                filter(UniqueIdentity.uuid == 'John Smith').first()
=======
    def test_locked_uuid(self):
        """Check if it fails when the individual is locked"""
>>>>>>> 09716707

        jsmith = api.add_identity(self.ctx,
                                  'scm',
                                  name='John Smith',
                                  email='jsmith@example.com',
                                  username='jsmith')

        individual = Individual.objects.get(mk=jsmith.uuid)
        individual.is_locked = True
        individual.save()

        msg = UUID_LOCKED_ERROR.format(uuid=jsmith.uuid)
        with self.assertRaisesRegex(LockedIdentityError, msg):
            api.delete_identity(self.ctx, jsmith.uuid)

    def test_transaction(self):
        """Check if a transaction is created when deleting an identity"""

        timestamp = datetime_utcnow()

        api.delete_identity(self.ctx, '1387b129ab751a3657312c09759caa41dfd8d07d')

        transactions = Transaction.objects.filter(created_at__gte=timestamp)
        self.assertEqual(len(transactions), 1)

        trx = transactions[0]
        self.assertIsInstance(trx, Transaction)
        self.assertEqual(trx.name, 'delete_identity')
        self.assertGreater(trx.created_at, timestamp)
        self.assertEqual(trx.authored_by, self.ctx.user.username)

    def test_operations(self):
        """Check if the right operations are created when deleting an identity"""

        timestamp = datetime_utcnow()

        api.delete_identity(self.ctx, '1387b129ab751a3657312c09759caa41dfd8d07d')

        transactions = Transaction.objects.filter(created_at__gte=timestamp)
        trx = transactions[0]

        operations = Operation.objects.filter(trx=trx)
        self.assertEqual(len(operations), 1)

        op1 = operations[0]
        self.assertIsInstance(op1, Operation)
        self.assertEqual(op1.op_type, Operation.OpType.DELETE.value)
        self.assertEqual(op1.entity_type, 'identity')
        self.assertEqual(op1.trx, trx)
        self.assertEqual(op1.target, '1387b129ab751a3657312c09759caa41dfd8d07d')
        self.assertGreater(op1.timestamp, timestamp)

        op1_args = json.loads(op1.args)
        self.assertEqual(len(op1_args), 1)
        self.assertEqual(op1_args['identity'], '1387b129ab751a3657312c09759caa41dfd8d07d')


class TestUpdateProfile(TestCase):
    """Unit tests for update_profile"""

    def setUp(self):
        """Load initial dataset"""

        self.user = get_user_model().objects.create(username='test')
        self.ctx = SortingHatContext(self.user)

        Country.objects.create(code='US',
                               name='United States of America',
                               alpha3='USA')
        api.add_identity(self.ctx, 'scm', email='jsmith@example')

    def test_update_empty_profile(self):
        """Check if it updates an empty profile"""

        individual = api.update_profile(self.ctx,
                                        'e8284285566fdc1f41c8a22bb84a295fc3c4cbb3',
                                        name='Smith, J.', email='jsmith@example.net',
                                        is_bot=True, country_code='US',
                                        gender='male', gender_acc=98)

        # Tests
        self.assertIsInstance(individual, Individual)
        self.assertEqual(individual.mk, 'e8284285566fdc1f41c8a22bb84a295fc3c4cbb3')

        profile = individual.profile
        self.assertEqual(profile.name, 'Smith, J.')
        self.assertEqual(profile.email, 'jsmith@example.net')
        self.assertEqual(profile.is_bot, True)
        self.assertIsInstance(profile.country, Country)
        self.assertEqual(profile.country.code, 'US')
        self.assertEqual(profile.country.name, 'United States of America')
        self.assertEqual(profile.gender, 'male')
        self.assertEqual(profile.gender_acc, 98)

        # Check database object
        individual_db = Individual.objects.get(mk='e8284285566fdc1f41c8a22bb84a295fc3c4cbb3')
        self.assertEqual(profile, individual_db.profile)

    def test_update_profile(self):
        """Check if it updates a profile"""

        api.update_profile(self.ctx,
                           'e8284285566fdc1f41c8a22bb84a295fc3c4cbb3',
                           name='Smith, J.', email='jsmith@example.net',
                           is_bot=True, country_code='US',
                           gender='male', gender_acc=98)

        individual = api.update_profile(self.ctx,
                                        'e8284285566fdc1f41c8a22bb84a295fc3c4cbb3',
                                        name='', email='jsmith@example.net',
                                        is_bot=False, country_code='US',
                                        gender='male', gender_acc=89)

        # Tests
        self.assertIsInstance(individual, Individual)

        profile = individual.profile
        self.assertEqual(profile.name, None)
        self.assertEqual(profile.email, 'jsmith@example.net')
        self.assertEqual(profile.is_bot, False)
        self.assertIsInstance(profile.country, Country)
        self.assertEqual(profile.country.code, 'US')
        self.assertEqual(profile.country.name, 'United States of America')
        self.assertEqual(profile.gender, 'male')
        self.assertEqual(profile.gender_acc, 89)

        # Check database object
        individual_db = Individual.objects.get(mk='e8284285566fdc1f41c8a22bb84a295fc3c4cbb3')
        self.assertEqual(profile, individual_db.profile)

    def test_update_profile_using_any_identity_uuid(self):
        """Check if it updates a profile using any of the related identities uuids"""

        api.add_identity(self.ctx, 'mls', email='jsmith@example',
                         uuid='e8284285566fdc1f41c8a22bb84a295fc3c4cbb3')

        # Use the new identity uuid to update the profile
        individual = api.update_profile(self.ctx,
                                        'de176236636bc488d31e9f91952ecfc6d976a69e',
                                        name='Smith, J.', email='jsmith@example.net',
                                        is_bot=True, country_code='US',
                                        gender='male', gender_acc=98)

        # Tests
        self.assertIsInstance(individual, Individual)
        self.assertEqual(individual.mk, 'e8284285566fdc1f41c8a22bb84a295fc3c4cbb3')

        profile = individual.profile
        self.assertEqual(profile.name, 'Smith, J.')
        self.assertEqual(profile.email, 'jsmith@example.net')
        self.assertEqual(profile.is_bot, True)
        self.assertIsInstance(profile.country, Country)
        self.assertEqual(profile.country.code, 'US')
        self.assertEqual(profile.country.name, 'United States of America')
        self.assertEqual(profile.gender, 'male')
        self.assertEqual(profile.gender_acc, 98)

        # Check database object
        individual_db = Individual.objects.get(mk='e8284285566fdc1f41c8a22bb84a295fc3c4cbb3')
        self.assertEqual(profile, individual_db.profile)

    def test_last_modified(self):
        """Check if last modification date is updated"""

        before_dt = datetime_utcnow()
        individual = api.update_profile(self.ctx,
                                        'e8284285566fdc1f41c8a22bb84a295fc3c4cbb3',
                                        name='John Smith',
                                        email='jsmith@example.net')
        after_dt = datetime_utcnow()

        self.assertLessEqual(before_dt, individual.last_modified)
        self.assertGreaterEqual(after_dt, individual.last_modified)

    def test_non_existing_uuid(self):
        """Check if it fails updating an individual that does not exist"""

        with self.assertRaises(NotFoundError):
            api.update_profile(self.ctx,
                               'FFFFFFFFFFFFFFFFFFFFFFFFFFFFFFFF',
                               name='', email='')

        # Check if there are no transactions created when there is an error
        transactions = Transaction.objects.all()
        self.assertEqual(len(transactions), 1)

    def test_name_email_empty(self):
        """Check if name and email are set to None when an empty string is given"""

        individual = api.update_profile(self.ctx,
                                        'e8284285566fdc1f41c8a22bb84a295fc3c4cbb3',
                                        name='', email='')
        profile = individual.profile
        self.assertEqual(profile.name, None)
        self.assertEqual(profile.email, None)

    def test_is_bot_invalid_type(self):
        """Check type values of is_bot parameter"""

        uuid = 'e8284285566fdc1f41c8a22bb84a295fc3c4cbb3'

        with self.assertRaisesRegex(InvalidValueError, IS_BOT_VALUE_ERROR):
            api.update_profile(self.ctx, uuid, is_bot=1)

        with self.assertRaisesRegex(InvalidValueError, IS_BOT_VALUE_ERROR):
            api.update_profile(self.ctx, uuid, is_bot='True')

        # Check if there are no transactions created when there is an error
        transactions = Transaction.objects.all()
        self.assertEqual(len(transactions), 1)

    def test_country_code_not_valid(self):
        """Check if it fails when the given country is not valid"""

        uuid = 'e8284285566fdc1f41c8a22bb84a295fc3c4cbb3'

        msg = COUNTRY_CODE_ERROR.format(code='JKL')

        with self.assertRaisesRegex(InvalidValueError, msg):
            api.update_profile(self.ctx, uuid, country_code='JKL')

        # Check if there are no transactions created when there is an error
        transactions = Transaction.objects.all()
        self.assertEqual(len(transactions), 1)

    def test_gender_not_given(self):
        """Check if it fails when gender_acc is given but not the gender"""

        uuid = 'e8284285566fdc1f41c8a22bb84a295fc3c4cbb3'

        with self.assertRaisesRegex(InvalidValueError, GENDER_ACC_INVALID_ERROR):
            api.update_profile(self.ctx, uuid, gender_acc=100)

        # Check if there are no transactions created when there is an error
        transactions = Transaction.objects.all()
        self.assertEqual(len(transactions), 1)

    def test_gender_acc_invalid_type(self):
        """Check type values of gender_acc parameter"""

        uuid = 'e8284285566fdc1f41c8a22bb84a295fc3c4cbb3'

        with self.assertRaisesRegex(InvalidValueError, GENDER_ACC_INVALID_TYPE_ERROR):
            api.update_profile(self.ctx, uuid, gender='male', gender_acc=10.0)

        with self.assertRaisesRegex(InvalidValueError, GENDER_ACC_INVALID_TYPE_ERROR):
            api.update_profile(self.ctx, uuid, gender='male', gender_acc='100')

        # Check if there are no transactions created when there is an error
        transactions = Transaction.objects.all()
        self.assertEqual(len(transactions), 1)

    def test_gender_acc_invalid_range(self):
        """Check if it fails when gender_acc is given but not the gender"""

        uuid = 'e8284285566fdc1f41c8a22bb84a295fc3c4cbb3'

        msg = GENDER_ACC_INVALID_RANGE_ERROR.format(acc='-1')

        with self.assertRaisesRegex(InvalidValueError, msg):
            api.update_profile(self.ctx, uuid, gender='male', gender_acc=-1)

        msg = GENDER_ACC_INVALID_RANGE_ERROR.format(acc='0')

        with self.assertRaisesRegex(InvalidValueError, msg):
            api.update_profile(self.ctx, uuid, gender='male', gender_acc=0)

        msg = GENDER_ACC_INVALID_RANGE_ERROR.format(acc='101')

        with self.assertRaisesRegex(InvalidValueError, msg):
            api.update_profile(self.ctx, uuid, gender='male', gender_acc=101)

        # Check if there are no transactions created when there is an error
        transactions = Transaction.objects.all()
        self.assertEqual(len(transactions), 1)

    def test_locked_uuid(self):
        """Check if it fails when the individual is locked"""

        jsmith = api.add_identity(self.ctx,
                                  'scm',
                                  name='John Smith',
                                  email='jsmith@example.com',
                                  username='jsmith')

        individual = Individual.objects.get(mk=jsmith.uuid)
        individual.is_locked = True
        individual.save()

        msg = UUID_LOCKED_ERROR.format(uuid=jsmith.uuid)
        with self.assertRaisesRegex(LockedIdentityError, msg):
            api.update_profile(self.ctx,
                               jsmith.uuid,
                               name='', email='jsmith@example.net',
                               is_bot=False, country_code='US',
                               gender='male', gender_acc=89)

    def test_transaction(self):
        """Check if a transaction is created when updating a profile"""

        timestamp = datetime_utcnow()

        api.update_profile(self.ctx,
                           'e8284285566fdc1f41c8a22bb84a295fc3c4cbb3',
                           name='Smith, J.', email='jsmith@example.net',
                           is_bot=True, country_code='US',
                           gender='male', gender_acc=98)

        transactions = Transaction.objects.filter(created_at__gte=timestamp)
        self.assertEqual(len(transactions), 1)

        trx = transactions[0]
        self.assertIsInstance(trx, Transaction)
        self.assertEqual(trx.name, 'update_profile')
        self.assertGreater(trx.created_at, timestamp)
        self.assertEqual(trx.authored_by, self.ctx.user.username)

    def test_operations(self):
        """Check if the right operations are created when updating a profile"""

        timestamp = datetime_utcnow()

        individual = api.update_profile(self.ctx,
                                        'e8284285566fdc1f41c8a22bb84a295fc3c4cbb3',
                                        name='Smith, J.', email='jsmith@example.net',
                                        is_bot=True, country_code='US',
                                        gender='male', gender_acc=98)

        transactions = Transaction.objects.filter(created_at__gte=timestamp)
        trx = transactions[0]

        operations = Operation.objects.filter(trx=trx)
        self.assertEqual(len(operations), 1)

        op1 = operations[0]
        self.assertIsInstance(op1, Operation)
        self.assertEqual(op1.op_type, Operation.OpType.UPDATE.value)
        self.assertEqual(op1.entity_type, 'profile')
        self.assertEqual(op1.target, 'e8284285566fdc1f41c8a22bb84a295fc3c4cbb3')
        self.assertEqual(op1.trx, trx)
        self.assertGreater(op1.timestamp, timestamp)

        op1_args = json.loads(op1.args)
        self.assertEqual(len(op1_args), 7)
        self.assertEqual(op1_args['individual'], 'e8284285566fdc1f41c8a22bb84a295fc3c4cbb3')
        self.assertEqual(op1_args['name'], 'Smith, J.')
        self.assertEqual(op1_args['email'], 'jsmith@example.net')
        self.assertEqual(op1_args['is_bot'], True)
        self.assertEqual(op1_args['country_code'], 'US')
        self.assertEqual(op1_args['gender'], 'male')
        self.assertEqual(op1_args['gender_acc'], 98)


class TestMoveIdentity(TestCase):
    """Unit tests for move_identity"""

    def setUp(self):
        """Load initial dataset"""

        self.user = get_user_model().objects.create(username='test')
        self.ctx = SortingHatContext(self.user)

        jsmith = api.add_identity(self.ctx, 'scm', email='jsmith@example.com')
        api.add_identity(self.ctx,
                         'scm',
                         name='John Smith',
                         email='jsmith@example.com',
                         uuid=jsmith.uuid)
        jsmith2 = api.add_identity(self.ctx, 'scm', email='jdoe@example.com')
        api.add_identity(self.ctx,
                         'phab',
                         name='J. Smith',
                         email='jsmith@example.org',
                         uuid=jsmith2.uuid)

    def test_move_identity(self):
        """Test whether an identity is moved to an individual"""

        from_uuid = '880b3dfcb3a08712e5831bddc3dfe81fc5d7b331'
        to_uuid = '03877f31261a6d1a1b3971d240e628259364b8ac'

        # Tests
        individual = api.move_identity(self.ctx, from_uuid, to_uuid)

        self.assertIsInstance(individual, Individual)
        self.assertEqual(individual.mk, '03877f31261a6d1a1b3971d240e628259364b8ac')

        identities = individual.identities.all()
        self.assertEqual(len(identities), 3)

        identity = identities[0]
        self.assertEqual(identity.uuid, '03877f31261a6d1a1b3971d240e628259364b8ac')

<<<<<<< HEAD
        # First, add a set of identities
        before_dt = datetime.datetime.utcnow()
        jsmith_uuid = api.add_identity(self.db, 'scm', 'jsmith@example')
        jsmith = api.add_identity(self.db, 'scm', 'jsmith@example', 'John Smith',
                                  uuid=jsmith_uuid)
        after_dt = datetime.datetime.utcnow()

        with self.db.connect() as session:
            uid = session.query(UniqueIdentity).\
                filter(UniqueIdentity.uuid == jsmith_uuid).first()
            self.assertLessEqual(before_dt, uid.last_modified)
            self.assertGreaterEqual(after_dt, uid.last_modified)

        # Delete an identity
        before_del_dt = datetime.datetime.utcnow()
        api.delete_identity(self.db, jsmith)
        after_del_dt = datetime.datetime.utcnow()

        with self.db.connect() as session:
            uid = session.query(UniqueIdentity).\
                filter(UniqueIdentity.uuid == jsmith_uuid).first()
            self.assertLessEqual(before_dt, uid.last_modified)
            self.assertLessEqual(after_dt, uid.last_modified)
            self.assertLessEqual(before_del_dt, uid.last_modified)
            self.assertGreaterEqual(after_del_dt, uid.last_modified)

    def test_not_found_id(self):
        """Check if it fails removing an identity that does not exists"""
=======
        identity = identities[1]
        self.assertEqual(identity.uuid, '0880dc4e621877e8520cef1747d139dd4f9f110e')
>>>>>>> 09716707

        identity = identities[2]
        self.assertEqual(identity.uuid, '880b3dfcb3a08712e5831bddc3dfe81fc5d7b331')

        # Check database object
        individual_db = Individual.objects.get(mk='334da68fcd3da4e799791f73dfada2afb22648c6')
        identities_db = individual_db.identities.all()
        self.assertEqual(len(identities_db), 1)

        identity_db = identities_db[0]
        self.assertEqual(identity_db.uuid, '334da68fcd3da4e799791f73dfada2afb22648c6')
        self.assertEqual(identity_db.name, None)
        self.assertEqual(identity_db.email, 'jsmith@example.com')

        individual_db = Individual.objects.get(mk='03877f31261a6d1a1b3971d240e628259364b8ac')
        identities_db = individual_db.identities.all()
        self.assertEqual(len(identities_db), 3)

        identity_db = identities_db[0]
        self.assertEqual(identity_db.uuid, '03877f31261a6d1a1b3971d240e628259364b8ac')
        self.assertEqual(identity_db.name, None)
        self.assertEqual(identity_db.email, 'jdoe@example.com')

        identity_db = identities_db[1]
        self.assertEqual(identity_db.uuid, '0880dc4e621877e8520cef1747d139dd4f9f110e')
        self.assertEqual(identity_db.name, 'J. Smith')
        self.assertEqual(identity_db.email, 'jsmith@example.org')

        identity_db = identities_db[2]
        self.assertEqual(identity_db.uuid, '880b3dfcb3a08712e5831bddc3dfe81fc5d7b331')
        self.assertEqual(identity_db.name, 'John Smith')
        self.assertEqual(identity_db.email, 'jsmith@example.com')

<<<<<<< HEAD
    def test_delete_organizations(self):
        """Check whether it deletes a set of organizations"""

        # First, add a set of organizations, including some domains
        # and enrollments
        api.add_unique_identity(self.db, 'John Smith')
        api.add_unique_identity(self.db, 'John Doe')
        api.add_organization(self.db, 'Example')
        api.add_domain(self.db, 'Example', 'example.com')
        api.add_domain(self.db, 'Example', 'example.org')
        api.add_enrollment(self.db, 'John Smith', 'Example')
        api.add_enrollment(self.db, 'John Doe', 'Example')
        api.add_organization(self.db, 'Bitergia')
        api.add_domain(self.db, 'Bitergia', 'bitergia.com')
        api.add_enrollment(self.db, 'John Smith', 'Bitergia')
        api.add_organization(self.db, 'LibreSoft')

        # Delete the first organization
        api.delete_organization(self.db, 'Example')

        with self.db.connect() as session:
            org1 = session.query(Organization).\
                filter(Organization.name == 'Example').first()
            self.assertEqual(org1, None)

            dom1 = session.query(Domain).\
                filter(Domain.domain == 'example.com').first()
            self.assertEqual(dom1, None)
            dom2 = session.query(Domain).\
                filter(Domain.domain == 'example.org').first()
            self.assertEqual(dom2, None)

            enr1 = session.query(Enrollment).join(Organization).\
                filter(Organization.name == 'Example').first()
            self.assertEqual(enr1, None)

        # Delete the last organization
        api.delete_organization(self.db, 'LibreSoft')

        with self.db.connect() as session:
            org2 = session.query(Organization).\
                filter(Organization.name == 'LibreSoft').first()
            self.assertEqual(org2, None)

            # Check if there only remains one organization and one domain
            orgs = session.query(Organization).all()
            self.assertEqual(len(orgs), 1)
            self.assertEqual(orgs[0].name, 'Bitergia')

            doms = session.query(Domain).all()
            self.assertEqual(len(doms), 1)
            self.assertEqual(doms[0].domain, 'bitergia.com')

            enrollments = session.query(Enrollment).all()
            self.assertEqual(len(enrollments), 1)
            self.assertEqual(enrollments[0].uidentity.uuid, 'John Smith')
            self.assertEqual(enrollments[0].organization.name, 'Bitergia')

    def test_not_found_organization(self):
        """Check if it fails removing an organization that does not exists"""
=======
    def test_move_identity_using_any_identity_uuid(self):
        """Check if it moves an identity using any of the identities uuids related to an individual"""
>>>>>>> 09716707

        # John Smith first identity has two identities.
        # Using the one that does not have the main key should
        # move the identity too.
        from_uuid = '880b3dfcb3a08712e5831bddc3dfe81fc5d7b331'
        to_uuid = '0880dc4e621877e8520cef1747d139dd4f9f110e'

        # Tests
        individual = api.move_identity(self.ctx, from_uuid, to_uuid)

        self.assertIsInstance(individual, Individual)
        self.assertEqual(individual.mk, '03877f31261a6d1a1b3971d240e628259364b8ac')

        identities = individual.identities.all()
        self.assertEqual(len(identities), 3)

        identity = identities[0]
        self.assertEqual(identity.uuid, '03877f31261a6d1a1b3971d240e628259364b8ac')

        identity = identities[1]
        self.assertEqual(identity.uuid, '0880dc4e621877e8520cef1747d139dd4f9f110e')

        identity = identities[2]
        self.assertEqual(identity.uuid, '880b3dfcb3a08712e5831bddc3dfe81fc5d7b331')

        # Check database object
        individual_db = Individual.objects.get(mk='334da68fcd3da4e799791f73dfada2afb22648c6')
        identities_db = individual_db.identities.all()
        self.assertEqual(len(identities_db), 1)

<<<<<<< HEAD
    def test_delete_domains(self):
        """Check whether it deletes a set of domains"""

        # First, add a set of organizations, including some domains
        api.add_organization(self.db, 'Example')
        api.add_domain(self.db, 'Example', 'example.com')
        api.add_domain(self.db, 'Example', 'example.org')
        api.add_organization(self.db, 'Bitergia')
        api.add_domain(self.db, 'Bitergia', 'bitergia.com')
        api.add_organization(self.db, 'LibreSoft')

        # Delete some domains
        api.delete_domain(self.db, 'Example', 'example.org')
        api.delete_domain(self.db, 'Bitergia', 'bitergia.com')

        with self.db.connect() as session:
            doms1 = session.query(Domain).join(Organization).\
                filter(Organization.name == 'Example').all()
            self.assertEqual(len(doms1), 1)
            self.assertEqual(doms1[0].domain, 'example.com')

            doms2 = session.query(Domain).join(Organization).\
                filter(Organization.name == 'Bitergia').all()
            self.assertEqual(len(doms2), 0)

        # Delete the last domain
        api.delete_domain(self.db, 'Example', 'example.com')

        with self.db.connect() as session:
            doms3 = session.query(Domain).join(Organization).\
                filter(Organization.name == 'Example').all()
            self.assertEqual(len(doms3), 0)

            doms4 = session.query(Domain).all()
            self.assertEqual(len(doms4), 0)

    def test_not_found_organization(self):
        """Check if it fails removing a domain from an organization
           that does not exists"""

        api.add_organization(self.db, 'Example')
        api.add_organization(self.db, 'Bitergia')
        api.add_domain(self.db, 'Bitergia', 'bitergia.com')

        self.assertRaises(NotFoundError, api.delete_domain,
                          self.db, 'LibreSoft', 'libresoft.es')

        # Nothing has been deleted from the registry
        with self.db.connect() as session:
            orgs = session.query(Organization).all()
            self.assertEqual(len(orgs), 2)

            doms = session.query(Domain).all()
            self.assertEqual(len(doms), 1)

    def test_not_found_domain(self):
        """Check if it fails removing a domain that does not exists"""

        api.add_organization(self.db, 'Example')
        api.add_organization(self.db, 'Bitergia')
        api.add_domain(self.db, 'Bitergia', 'bitergia.com')

        self.assertRaises(NotFoundError, api.delete_domain,
                          self.db, 'Example', 'example.com')

        # It should not fail because the domain is assigned
        # to other company
        self.assertRaises(NotFoundError, api.delete_domain,
                          self.db, 'Example', 'bitergia.com')

        # Nothing has been deleted from the registry
        with self.db.connect() as session:
            orgs = session.query(Organization).all()
            self.assertEqual(len(orgs), 2)

            doms = session.query(Domain).all()
            self.assertEqual(len(doms), 1)


class TestDeleteEnrollment(TestAPICaseBase):
    """Unit tests for delete_enrollment"""

    def test_delete_enrollments(self):
        """Check whether it deletes a set of enrollments"""

        # First, add a set of uuids, organizations and enrollments
        api.add_unique_identity(self.db, 'John Smith')
        api.add_unique_identity(self.db, 'John Doe')
        api.add_unique_identity(self.db, 'Jane Rae')

        api.add_organization(self.db, 'Example')
        api.add_enrollment(self.db, 'John Smith', 'Example')
        api.add_enrollment(self.db, 'John Doe', 'Example')
        api.add_organization(self.db, 'Bitergia')
        api.add_enrollment(self.db, 'John Smith', 'Bitergia')
        api.add_enrollment(self.db, 'John Smith', 'Bitergia',
                           datetime.datetime(1999, 1, 1),
                           datetime.datetime(2000, 1, 1))
        api.add_organization(self.db, 'LibreSoft')
        api.add_enrollment(self.db, 'John Doe', 'LibreSoft')
        api.add_enrollment(self.db, 'Jane Rae', 'LibreSoft')

        # Delete some enrollments
        api.delete_enrollment(self.db, 'John Doe', 'LibreSoft')
        api.delete_enrollment(self.db, 'John Doe', 'Example')

        with self.db.connect() as session:
            enrollments = session.query(Enrollment).join(Organization).\
                filter(Organization.name == 'LibreSoft').all()
            self.assertEqual(len(enrollments), 1)
            self.assertEqual(enrollments[0].uidentity.uuid, 'Jane Rae')

            enrollments = session.query(Enrollment).join(Organization).\
                filter(Organization.name == 'Example').all()
            self.assertEqual(len(enrollments), 1)
            self.assertEqual(enrollments[0].uidentity.uuid, 'John Smith')

        # Delete enrollments from Bitergia
        api.delete_enrollment(self.db, 'John Smith', 'Bitergia')

        with self.db.connect() as session:
            enrollments = session.query(Enrollment).join(Organization).\
                filter(Organization.name == 'Bitergia').all()
            self.assertEqual(len(enrollments), 0)
=======
        identity_db = identities_db[0]
        self.assertEqual(identity_db.uuid, '334da68fcd3da4e799791f73dfada2afb22648c6')
        self.assertEqual(identity_db.name, None)
        self.assertEqual(identity_db.email, 'jsmith@example.com')

        individual_db = Individual.objects.get(mk='03877f31261a6d1a1b3971d240e628259364b8ac')
        identities_db = individual_db.identities.all()
        self.assertEqual(len(identities_db), 3)

        identity_db = identities_db[0]
        self.assertEqual(identity_db.uuid, '03877f31261a6d1a1b3971d240e628259364b8ac')
        self.assertEqual(identity_db.name, None)
        self.assertEqual(identity_db.email, 'jdoe@example.com')

        identity_db = identities_db[1]
        self.assertEqual(identity_db.uuid, '0880dc4e621877e8520cef1747d139dd4f9f110e')
        self.assertEqual(identity_db.name, 'J. Smith')
        self.assertEqual(identity_db.email, 'jsmith@example.org')

        identity_db = identities_db[2]
        self.assertEqual(identity_db.uuid, '880b3dfcb3a08712e5831bddc3dfe81fc5d7b331')
        self.assertEqual(identity_db.name, 'John Smith')
        self.assertEqual(identity_db.email, 'jsmith@example.com')
>>>>>>> 09716707

    def test_last_modified(self):
        """Check if last modification date is updated"""

<<<<<<< HEAD
        api.add_organization(self.db, 'Example')
        api.add_organization(self.db, 'LibreSoft')

        before_dt = datetime.datetime.utcnow()
        api.add_unique_identity(self.db, 'John Doe')
        api.add_enrollment(self.db, 'John Doe', 'Example')
        api.add_enrollment(self.db, 'John Doe', 'LibreSoft')
        after_dt = datetime.datetime.utcnow()

        with self.db.connect() as session:
            uid = session.query(UniqueIdentity).\
                filter(UniqueIdentity.uuid == 'John Doe').first()
            self.assertLessEqual(before_dt, uid.last_modified)
            self.assertGreaterEqual(after_dt, uid.last_modified)

        # Delete some enrollments
        before_del_dt = datetime.datetime.utcnow()
        api.delete_enrollment(self.db, 'John Doe', 'LibreSoft')
        api.delete_enrollment(self.db, 'John Doe', 'Example')
        after_del_dt = datetime.datetime.utcnow()

        with self.db.connect() as session:
            uid = session.query(UniqueIdentity).\
                filter(UniqueIdentity.uuid == 'John Doe').first()
            self.assertLessEqual(before_dt, uid.last_modified)
            self.assertLessEqual(after_dt, uid.last_modified)
            self.assertLessEqual(before_del_dt, uid.last_modified)
            self.assertGreaterEqual(after_del_dt, uid.last_modified)

    def test_delete_with_period_ranges(self):
        """Check whether it deletes a set of enrollments using some periods"""

        # First, add a set of uuids, organizations and enrollments
        api.add_unique_identity(self.db, 'John Smith')
        api.add_unique_identity(self.db, 'John Doe')

        api.add_organization(self.db, 'Example')
        api.add_enrollment(self.db, 'John Smith', 'Example')
        api.add_enrollment(self.db, 'John Smith', 'Example',
                           datetime.datetime(1999, 1, 1),
                           datetime.datetime(2010, 1, 1))
        api.add_enrollment(self.db, 'John Smith', 'Example',
                           datetime.datetime(1981, 1, 1),
                           datetime.datetime(1990, 1, 1))
        api.add_enrollment(self.db, 'John Smith', 'Example',
                           datetime.datetime(1991, 1, 1),
                           datetime.datetime(1993, 1, 1))

        # This should delete two enrolmments: 1981-1990 and 1991-1993
        # but not the one from 1999-2010 nor 1900-21000
        api.delete_enrollment(self.db, 'John Smith', 'Example',
                              datetime.datetime(1970, 1, 1),
                              datetime.datetime(1995, 1, 1))

        with self.db.connect() as session:
            enrollments = session.query(Enrollment).join(Organization).\
                filter(Organization.name == 'Example').\
                order_by(Enrollment.start).all()
            self.assertEqual(len(enrollments), 2)

            self.assertEqual(enrollments[0].start, datetime.datetime(1900, 1, 1))
            self.assertEqual(enrollments[0].end, datetime.datetime(2100, 1, 1))

            self.assertEqual(enrollments[1].start, datetime.datetime(1999, 1, 1))
            self.assertEqual(enrollments[1].end, datetime.datetime(2010, 1, 1))

    def test_period_ranges(self):
        """Check whether enrollments cannot be removed giving invalid period ranges"""

        api.add_unique_identity(self.db, 'John Smith')
        api.add_organization(self.db, 'Example')

        self.assertRaisesRegex(ValueError, ENROLLMENT_PERIOD_INVALID_ERROR,
                               api.delete_enrollment, self.db, 'John Smith', 'Example',
                               datetime.datetime(2001, 1, 1),
                               datetime.datetime(1999, 1, 1))

        exc = ENROLLMENT_PERIOD_OUT_OF_BOUNDS_ERROR % {'type': 'from_date',
                                                       'date': '1899-12-31 23:59:59'}
        self.assertRaisesRegex(ValueError, exc,
                               api.delete_enrollment, self.db, 'John Smith', 'Example',
                               datetime.datetime(1899, 12, 31, 23, 59, 59))

        exc = ENROLLMENT_PERIOD_OUT_OF_BOUNDS_ERROR % {'type': 'from_date',
                                                       'date': '2100-01-01 00:00:01'}
        self.assertRaisesRegex(ValueError, exc,
                               api.delete_enrollment, self.db, 'John Smith', 'Example',
                               datetime.datetime(2100, 1, 1, 0, 0, 1))

        exc = ENROLLMENT_PERIOD_OUT_OF_BOUNDS_ERROR % {'type': 'to_date',
                                                       'date': '2100-01-01 00:00:01'}
        self.assertRaisesRegex(ValueError, exc,
                               api.delete_enrollment, self.db, 'John Smith', 'Example',
                               datetime.datetime(1900, 1, 1),
                               datetime.datetime(2100, 1, 1, 0, 0, 1))

        exc = ENROLLMENT_PERIOD_OUT_OF_BOUNDS_ERROR % {'type': 'to_date',
                                                       'date': '1899-12-31 23:59:59'}
        self.assertRaisesRegex(ValueError, exc,
                               api.delete_enrollment, self.db, 'John Smith', 'Example',
                               datetime.datetime(1900, 1, 1),
                               datetime.datetime(1899, 12, 31, 23, 59, 59))

    def test_not_found_uuid(self):
        """Check if it fails removing enrollments from a unique identity
           that does not exists"""

        api.add_unique_identity(self.db, 'John Smith')
        api.add_organization(self.db, 'Example')
        api.add_enrollment(self.db, 'John Smith', 'Example')
        api.add_organization(self.db, 'Bitergia')

        self.assertRaises(NotFoundError, api.delete_enrollment,
                          self.db, 'John Doe', 'Example')

        # Nothing has been deleted from the registry
        with self.db.connect() as session:
            uids = session.query(UniqueIdentity).all()
            self.assertEqual(len(uids), 1)

            orgs = session.query(Organization).all()
            self.assertEqual(len(orgs), 2)

            enrollments = session.query(Enrollment).all()
            self.assertEqual(len(enrollments), 1)

    def test_not_found_organization(self):
        """Check if it fails removing enrollments from an organization
           that does not exists"""

        api.add_unique_identity(self.db, 'John Smith')
        api.add_organization(self.db, 'Example')
        api.add_enrollment(self.db, 'John Smith', 'Example')
        api.add_organization(self.db, 'Bitergia')

        self.assertRaises(NotFoundError, api.delete_enrollment,
                          self.db, 'John Smith', 'LibreSoft')

        # Nothing has been deleted from the registry
        with self.db.connect() as session:
            uids = session.query(UniqueIdentity).all()
            self.assertEqual(len(uids), 1)

            orgs = session.query(Organization).all()
            self.assertEqual(len(orgs), 2)

            enrollments = session.query(Enrollment).all()
            self.assertEqual(len(enrollments), 1)


class TestDeleteFromMatchingBlacklist(TestAPICaseBase):
    """Unit tests for delete_from_matching_blacklist"""
=======
        from_uuid = '880b3dfcb3a08712e5831bddc3dfe81fc5d7b331'
        to_uuid = '03877f31261a6d1a1b3971d240e628259364b8ac'
>>>>>>> 09716707

        # Tests
        before_dt = datetime_utcnow()
        individual = api.move_identity(self.ctx, from_uuid, to_uuid)
        after_dt = datetime_utcnow()

        # Check date on the individual
        self.assertLessEqual(before_dt, individual.last_modified)
        self.assertGreaterEqual(after_dt, individual.last_modified)

    def test_equal_related_individual(self):
        """Check if identities are not moved when 'to_uuid' is the individual related to 'from_uuid'"""

        from_uuid = '880b3dfcb3a08712e5831bddc3dfe81fc5d7b331'
        to_uuid = '334da68fcd3da4e799791f73dfada2afb22648c6'

        # Move the identity to the same individual
        api.move_identity(self.ctx, from_uuid, to_uuid)

        individual_db = Individual.objects.get(mk='334da68fcd3da4e799791f73dfada2afb22648c6')
        identities_db = individual_db.identities.all()
        self.assertEqual(len(identities_db), 2)

        identity_db = identities_db[0]
        self.assertEqual(identity_db.uuid, '334da68fcd3da4e799791f73dfada2afb22648c6')

        identity_db = identities_db[1]
        self.assertEqual(identity_db.uuid, '880b3dfcb3a08712e5831bddc3dfe81fc5d7b331')

        individual_db = Individual.objects.get(mk='03877f31261a6d1a1b3971d240e628259364b8ac')
        identities_db = individual_db.identities.all()
        self.assertEqual(len(identities_db), 2)

        identity_db = identities_db[0]
        self.assertEqual(identity_db.uuid, '03877f31261a6d1a1b3971d240e628259364b8ac')

<<<<<<< HEAD
        api.add_organization(self.db, 'Example')

        before_dt = datetime.datetime.utcnow()
        api.add_unique_identity(self.db, 'John Smith')
        api.add_enrollment(self.db, 'John Smith', 'Example',
                           datetime.datetime(1900, 1, 1),
                           datetime.datetime(2010, 1, 1))
        api.add_enrollment(self.db, 'John Smith', 'Example',
                           datetime.datetime(2008, 1, 1),
                           datetime.datetime(2100, 1, 1))
        after_dt = datetime.datetime.utcnow()

        with self.db.connect() as session:
            uid = session.query(UniqueIdentity).\
                filter(UniqueIdentity.uuid == 'John Smith').first()
            self.assertLessEqual(before_dt, uid.last_modified)
            self.assertGreaterEqual(after_dt, uid.last_modified)

        # Merge enrollments
        before_merge_dt = datetime.datetime.utcnow()
        api.merge_enrollments(self.db, 'John Smith', 'Example')
        after_merge_dt = datetime.datetime.utcnow()

        with self.db.connect() as session:
            uid = session.query(UniqueIdentity).\
                filter(UniqueIdentity.uuid == 'John Smith').first()
            self.assertLessEqual(before_dt, uid.last_modified)
            self.assertLessEqual(after_dt, uid.last_modified)
            self.assertLessEqual(before_merge_dt, uid.last_modified)
            self.assertGreaterEqual(after_merge_dt, uid.last_modified)

    def test_not_found_uuid(self):
        """Check if it fails merging enrollments from a unique identity
           that does not exists"""

        # Add some data first
        api.add_unique_identity(self.db, 'John Smith')
        api.add_organization(self.db, 'Example')
        api.add_enrollment(self.db, 'John Smith', 'Example',
                           datetime.datetime(1900, 1, 1),
                           datetime.datetime(2010, 1, 1))
        api.add_enrollment(self.db, 'John Smith', 'Example',
                           datetime.datetime(2008, 1, 1),
                           datetime.datetime(2100, 1, 1))
        api.add_organization(self.db, 'Bitergia')

        # Test
        self.assertRaises(NotFoundError, api.merge_enrollments,
                          self.db, 'John Doe', 'Example')

        # Nothing has been merged on the registry
        with self.db.connect() as session:
            enrollments = session.query(Enrollment).all()
            self.assertEqual(len(enrollments), 2)

    def test_not_found_organization(self):
        """Check if it fails merging enrollments from an organization
           that does not exists"""

        # Add some data first
        api.add_unique_identity(self.db, 'John Smith')
        api.add_organization(self.db, 'Example')
        api.add_enrollment(self.db, 'John Smith', 'Example',
                           datetime.datetime(1900, 1, 1),
                           datetime.datetime(2010, 1, 1))
        api.add_enrollment(self.db, 'John Smith', 'Example',
                           datetime.datetime(2008, 1, 1),
                           datetime.datetime(2100, 1, 1))
        api.add_organization(self.db, 'Bitergia')

        # Test
        self.assertRaises(NotFoundError, api.merge_enrollments,
                          self.db, 'John Smith', 'LibreSoft')

        # Nothing has been merged on the registry
        with self.db.connect() as session:
            enrollments = session.query(Enrollment).all()
            self.assertEqual(len(enrollments), 2)

    def test_not_found_enrollments(self):
        """Check if it fails merging enrollments that do not exist"""

        # Add some data first
        api.add_unique_identity(self.db, 'John Smith')
        api.add_organization(self.db, 'Example')
        api.add_enrollment(self.db, 'John Smith', 'Example',
                           datetime.datetime(1900, 1, 1),
                           datetime.datetime(2010, 1, 1))
        api.add_enrollment(self.db, 'John Smith', 'Example',
                           datetime.datetime(2008, 1, 1),
                           datetime.datetime(2100, 1, 1))
        api.add_organization(self.db, 'Bitergia')

        # Test
        self.assertRaises(NotFoundError, api.merge_enrollments,
                          self.db, 'John Smith', 'Bitergia')

        # Nothing has been merged on the registry
        with self.db.connect() as session:
            enrollments = session.query(Enrollment).all()
            self.assertEqual(len(enrollments), 2)


class TestMergeUniqueIdentities(TestAPICaseBase):
    """Unit tests for merge_unique_identities"""

    def test_merge_identitites(self):
        """Test behavior merging unique identities"""

        # Add some countries, unique identities, identities and
        # enrollments first
        with self.db.connect() as session:
            # Add a country
            us = Country(code='US', name='United States of America', alpha3='USA')
            session.add(us)

        api.add_unique_identity(self.db, 'John Smith')
        api.add_identity(self.db, 'scm', 'jsmith@example.com',
                         uuid='John Smith')
        api.add_identity(self.db, 'scm', 'jsmith@example.com', 'John Smith',
                         uuid='John Smith')
        api.edit_profile(self.db, 'John Smith', name='John Smith',
                         gender='male', gender_acc=75,
                         is_bot=True, country_code='US')

        api.add_unique_identity(self.db, 'John Doe')
        api.add_identity(self.db, 'scm', 'jdoe@example.com',
                         uuid='John Doe')
        api.edit_profile(self.db, 'John Doe', email='jdoe@example.com', is_bot=False)

        api.add_unique_identity(self.db, 'Jane Rae')

        api.add_organization(self.db, 'Example')
        api.add_enrollment(self.db, 'John Smith', 'Example')
        api.add_enrollment(self.db, 'John Doe', 'Example')

        api.add_organization(self.db, 'Bitergia')
        api.add_enrollment(self.db, 'John Smith', 'Bitergia')
        api.add_enrollment(self.db, 'John Doe', 'Bitergia',
                           datetime.datetime(1999, 1, 1),
                           datetime.datetime(2000, 1, 1))

        api.add_organization(self.db, 'LibreSoft')
        api.add_enrollment(self.db, 'Jane Rae', 'LibreSoft')

        # Merge John Smith and John Doe unique identities
        api.merge_unique_identities(self.db, 'John Smith', 'John Doe')

        with self.db.connect() as session:
            uidentities = session.query(UniqueIdentity).\
                order_by(UniqueIdentity.uuid).all()
            self.assertEqual(len(uidentities), 2)

            uid1 = uidentities[0]
            self.assertEqual(uid1.uuid, 'Jane Rae')
            self.assertEqual(len(uid1.identities), 0)
            self.assertEqual(len(uid1.enrollments), 1)

            uid2 = uidentities[1]
            self.assertEqual(uid2.uuid, 'John Doe')

            self.assertEqual(uid2.profile.uuid, 'John Doe')
            self.assertEqual(uid2.profile.name, 'John Smith')
            self.assertEqual(uid2.profile.email, 'jdoe@example.com')
            self.assertEqual(uid2.profile.gender, 'male')
            self.assertEqual(uid2.profile.gender_acc, 75)
            self.assertEqual(uid2.profile.is_bot, True)
            self.assertEqual(uid2.profile.country_code, 'US')
            self.assertEqual(uid2.profile.country.code, 'US')
            self.assertEqual(uid2.profile.country.name, 'United States of America')

            self.assertEqual(len(uid2.identities), 3)

            identities = uid2.identities
            identities.sort(key=lambda x: x.id)

            id1 = identities[0]
            self.assertEqual(id1.name, None)
            self.assertEqual(id1.email, 'jdoe@example.com')
            self.assertEqual(id1.source, 'scm')

            id2 = identities[1]
            self.assertEqual(id2.name, None)
            self.assertEqual(id2.email, 'jsmith@example.com')
            self.assertEqual(id2.source, 'scm')

            id3 = identities[2]
            self.assertEqual(id3.name, 'John Smith')
            self.assertEqual(id3.email, 'jsmith@example.com')
            self.assertEqual(id3.source, 'scm')

            # Duplicate enrollments should had been removed
            # and overlaped enrollments shoud had been merged
            enrollments = uid2.enrollments
            enrollments.sort(key=lambda x: x.start)
            self.assertEqual(len(enrollments), 2)

            rol1 = enrollments[0]
            self.assertEqual(rol1.organization.name, 'Example')
            self.assertEqual(rol1.start, datetime.datetime(1900, 1, 1))
            self.assertEqual(rol1.end, datetime.datetime(2100, 1, 1))

            rol2 = enrollments[1]
            self.assertEqual(rol2.organization.name, 'Bitergia')
            self.assertEqual(rol2.start, datetime.datetime(1999, 1, 1))
            self.assertEqual(rol2.end, datetime.datetime(2000, 1, 1))
=======
        identity_db = identities_db[1]
        self.assertEqual(identity_db.uuid, '0880dc4e621877e8520cef1747d139dd4f9f110e')
>>>>>>> 09716707

    def test_equal_related_individual_using_any_identity_uuid(self):
        """
        Check if identities are not moved when 'to_uuid' is a valid
        uuid for the individual related to 'from_uuid'
        """
        api.add_identity(self.ctx,
                         'scm',
                         name='John Doe',
                         email='jdoe@example.net',
                         uuid='334da68fcd3da4e799791f73dfada2afb22648c6')

        from_uuid = '4fbfb210246cab68eb2f8d3d2f1d41b73e83ad03'
        to_uuid = '880b3dfcb3a08712e5831bddc3dfe81fc5d7b331'

        # Move the identity to the same individual
        api.move_identity(self.ctx, from_uuid, to_uuid)

        individual_db = Individual.objects.get(mk='334da68fcd3da4e799791f73dfada2afb22648c6')
        identities_db = individual_db.identities.all()
        self.assertEqual(len(identities_db), 3)

        identity_db = identities_db[0]
        self.assertEqual(identity_db.uuid, '334da68fcd3da4e799791f73dfada2afb22648c6')

        identity_db = identities_db[1]
        self.assertEqual(identity_db.uuid, '4fbfb210246cab68eb2f8d3d2f1d41b73e83ad03')

        identity_db = identities_db[2]
        self.assertEqual(identity_db.uuid, '880b3dfcb3a08712e5831bddc3dfe81fc5d7b331')

<<<<<<< HEAD
    def test_last_modified(self):
        """Check if last modification date is updated"""

        before_dt = datetime.datetime.utcnow()
        api.add_unique_identity(self.db, 'John Smith')
        api.add_identity(self.db, 'scm', 'jsmith@example.com',
                         uuid='John Smith')
        api.add_identity(self.db, 'scm', 'jsmith@example.com', 'John Smith',
                         uuid='John Smith')

        api.add_unique_identity(self.db, 'John Doe')
        api.add_identity(self.db, 'scm', 'jdoe@example.com',
                         uuid='John Doe')
        after_dt = datetime.datetime.utcnow()

        with self.db.connect() as session:
            uid = session.query(UniqueIdentity).\
                filter(UniqueIdentity.uuid == 'John Smith').first()
            self.assertLessEqual(before_dt, uid.last_modified)
            self.assertGreaterEqual(after_dt, uid.last_modified)

            uid = session.query(UniqueIdentity).\
                filter(UniqueIdentity.uuid == 'John Doe').first()
            self.assertLessEqual(before_dt, uid.last_modified)
            self.assertGreaterEqual(after_dt, uid.last_modified)

        # Merge identities
        before_merge_dt = datetime.datetime.utcnow()
        api.merge_unique_identities(self.db, 'John Smith', 'John Doe')
        after_merge_dt = datetime.datetime.utcnow()

        with self.db.connect() as session:
            uid = session.query(UniqueIdentity).\
                filter(UniqueIdentity.uuid == 'John Doe').first()
            self.assertLessEqual(before_dt, uid.last_modified)
            self.assertLessEqual(after_dt, uid.last_modified)
            self.assertLessEqual(before_merge_dt, uid.last_modified)
            self.assertGreaterEqual(after_merge_dt, uid.last_modified)

            # Not merged identity were not modified
            self.assertLessEqual(before_dt, uid.identities[0].last_modified)
            self.assertGreaterEqual(after_dt, uid.identities[0].last_modified)
            self.assertGreaterEqual(before_merge_dt, uid.identities[0].last_modified)
            self.assertGreaterEqual(after_merge_dt, uid.identities[0].last_modified)
=======
        individual_db = Individual.objects.get(mk='03877f31261a6d1a1b3971d240e628259364b8ac')
        identities_db = individual_db.identities.all()
        self.assertEqual(len(identities_db), 2)

        identity_db = identities_db[0]
        self.assertEqual(identity_db.uuid, '03877f31261a6d1a1b3971d240e628259364b8ac')

        identity_db = identities_db[1]
        self.assertEqual(identity_db.uuid, '0880dc4e621877e8520cef1747d139dd4f9f110e')

    def test_create_new_individual(self):
        """Check if a new individual is created when 'from_uuid' has the same value of 'to_uuid'"""
>>>>>>> 09716707

        new_uuid = '880b3dfcb3a08712e5831bddc3dfe81fc5d7b331'

        # This will create a new individual,
        # moving the identity to this new individual
        individual = api.move_identity(self.ctx, new_uuid, new_uuid)

        self.assertEqual(individual.mk, new_uuid)

        identities = individual.identities.all()
        self.assertEqual(len(identities), 1)

        profile = individual.profile
        self.assertEqual(profile.name, 'John Smith')
        self.assertEqual(profile.email, 'jsmith@example.com')

        identity = identities[0]
        self.assertEqual(identity.uuid, new_uuid)
        self.assertEqual(identity.name, 'John Smith')
        self.assertEqual(identity.email, 'jsmith@example.com')

        # Check database objects
        individual_db = Individual.objects.get(mk='334da68fcd3da4e799791f73dfada2afb22648c6')
        identities_db = individual_db.identities.all()
        self.assertEqual(len(identities_db), 1)

        identity_db = identities_db[0]
        self.assertEqual(identity_db.uuid, '334da68fcd3da4e799791f73dfada2afb22648c6')
        self.assertEqual(identity_db.name, None)
        self.assertEqual(identity_db.email, 'jsmith@example.com')

        individual_db = Individual.objects.get(mk='880b3dfcb3a08712e5831bddc3dfe81fc5d7b331')
        identities_db = individual_db.identities.all()
        self.assertEqual(len(identities_db), 1)

        identity_db = identities_db[0]
        self.assertEqual(identity_db.uuid, '880b3dfcb3a08712e5831bddc3dfe81fc5d7b331')
        self.assertEqual(identity_db.name, 'John Smith')
        self.assertEqual(identity_db.email, 'jsmith@example.com')

        individual_db = Individual.objects.get(mk='03877f31261a6d1a1b3971d240e628259364b8ac')
        identities_db = individual_db.identities.all()
        self.assertEqual(len(identities_db), 2)

        identity_db = identities_db[0]
        self.assertEqual(identity_db.uuid, '03877f31261a6d1a1b3971d240e628259364b8ac')
        self.assertEqual(identity_db.name, None)
        self.assertEqual(identity_db.email, 'jdoe@example.com')

        identity_db = identities_db[1]
        self.assertEqual(identity_db.uuid, '0880dc4e621877e8520cef1747d139dd4f9f110e')
        self.assertEqual(identity_db.name, 'J. Smith')
        self.assertEqual(identity_db.email, 'jsmith@example.org')

    def test_from_uuid_is_individual(self):
        """Test whether it fails when 'from_uuid' is an individual"""

        trx_date = datetime_utcnow()  # After this datetime no transactions should be created

        # Check 'from_uuid' parameter
        with self.assertRaisesRegex(InvalidValueError, FROM_UUID_IS_INDIVIDUAL_ERROR):
            api.move_identity(self.ctx,
                              '03877f31261a6d1a1b3971d240e628259364b8ac',
                              '334da68fcd3da4e799791f73dfada2afb22648c6')

        # Check if there are no transactions created when there is an error
        transactions = Transaction.objects.filter(created_at__gt=trx_date)
        self.assertEqual(len(transactions), 0)

    def test_not_found_from_identity(self):
        """Test whether it fails when 'from_uuid' identity is not found"""

        trx_date = datetime_utcnow()  # After this datetime no transactions should be created

        msg = NOT_FOUND_ERROR.format(entity='FFFFFFFFFFF')

        # Check 'from_uuid' parameter
        with self.assertRaisesRegex(NotFoundError, msg):
            api.move_identity(self.ctx,
                              'FFFFFFFFFFF',
                              '03877f31261a6d1a1b3971d240e628259364b8ac')

        # Check if there are no transactions created when there is an error
        transactions = Transaction.objects.filter(created_at__gt=trx_date)
        self.assertEqual(len(transactions), 0)

    def test_not_found_to_identity(self):
        """Test whether it fails when 'to_uuid' individual is not found"""

        trx_date = datetime_utcnow()  # After this datetime no transactions should be created

        msg = NOT_FOUND_ERROR.format(entity='FFFFFFFFFFF')

        # Check 'to_uuid' parameter
        with self.assertRaisesRegex(NotFoundError, msg):
            api.move_identity(self.ctx,
                              '880b3dfcb3a08712e5831bddc3dfe81fc5d7b331',
                              'FFFFFFFFFFF')

        # Check if there are no transactions created when there is an error
        transactions = Transaction.objects.filter(created_at__gt=trx_date)
        self.assertEqual(len(transactions), 0)

    def test_none_from_uuid(self):
        """Check whether identities cannot be moved when giving a None uuid"""

        trx_date = datetime_utcnow()  # After this datetime no transactions should be created

        with self.assertRaisesRegex(InvalidValueError, FROM_UUID_NONE_OR_EMPTY_ERROR):
            api.move_identity(self.ctx,
                              None,
                              '03877f31261a6d1a1b3971d240e628259364b8ac')

        # Check if there are no transactions created when there is an error
        transactions = Transaction.objects.filter(created_at__gt=trx_date)
        self.assertEqual(len(transactions), 0)

    def test_empty_from_uuid(self):
        """Check whether identities cannot be moved when giving an empty uuid"""

        trx_date = datetime_utcnow()  # After this datetime no transactions should be created

        with self.assertRaisesRegex(InvalidValueError, FROM_UUID_NONE_OR_EMPTY_ERROR):
            api.move_identity(self.ctx,
                              '',
                              '03877f31261a6d1a1b3971d240e628259364b8ac')

        # Check if there are no transactions created when there is an error
        transactions = Transaction.objects.filter(created_at__gt=trx_date)
        self.assertEqual(len(transactions), 0)

    def test_none_to_uuid(self):
        """Check whether identities cannot be moved when giving a None UUID"""

        trx_date = datetime_utcnow()  # After this datetime no transactions should be created

        with self.assertRaisesRegex(InvalidValueError, TO_UUID_NONE_OR_EMPTY_ERROR):
            api.move_identity(self.ctx,
                              '03877f31261a6d1a1b3971d240e628259364b8ac',
                              None)

        # Check if there are no transactions created when there is an error
        transactions = Transaction.objects.filter(created_at__gt=trx_date)
        self.assertEqual(len(transactions), 0)

    def test_empty_to_uuid(self):
        """Check whether identities cannot be moved when giving an empty UUID"""

        trx_date = datetime_utcnow()  # After this datetime no transactions should be created

<<<<<<< HEAD
        before_dt = datetime.datetime.utcnow()
        api.add_unique_identity(self.db, 'John Smith')
        api.add_identity(self.db, 'scm', 'jsmith@example.com',
                         uuid='John Smith')

        api.add_unique_identity(self.db, 'John Doe')
        from_id = api.add_identity(self.db, 'scm', 'jdoe@example.com',
                                   uuid='John Doe')
        api.add_identity(self.db, 'scm', 'jdoe@example.com', 'Jon Doe',
                         uuid='John Doe')
        after_dt = datetime.datetime.utcnow()

        with self.db.connect() as session:
            uid = session.query(UniqueIdentity).\
                filter(UniqueIdentity.uuid == 'John Smith').first()
            self.assertLessEqual(before_dt, uid.last_modified)
            self.assertGreaterEqual(after_dt, uid.last_modified)

            uid = session.query(UniqueIdentity).\
                filter(UniqueIdentity.uuid == 'John Doe').first()
            self.assertLessEqual(before_dt, uid.last_modified)
            self.assertGreaterEqual(after_dt, uid.last_modified)

        # Move identities
        before_move_dt = datetime.datetime.utcnow()
        api.move_identity(self.db, from_id, 'John Smith')
        after_move_dt = datetime.datetime.utcnow()

        with self.db.connect() as session:
            uid = session.query(UniqueIdentity).\
                filter(UniqueIdentity.uuid == 'John Smith').first()
            self.assertLessEqual(before_dt, uid.last_modified)
            self.assertLessEqual(after_dt, uid.last_modified)
            self.assertLessEqual(before_move_dt, uid.last_modified)
            self.assertGreaterEqual(after_move_dt, uid.last_modified)

            # Moved identity have the date updated
            self.assertEqual(uid.identities[0].last_modified, uid.last_modified)

            # Identity not moved were not modified
            self.assertLessEqual(before_dt, uid.identities[1].last_modified)
            self.assertGreaterEqual(after_dt, uid.identities[1].last_modified)
            self.assertGreaterEqual(before_move_dt, uid.identities[1].last_modified)
            self.assertGreaterEqual(after_move_dt, uid.identities[1].last_modified)

            # The origin of the moved identity was also updated
            uid = session.query(UniqueIdentity).\
                filter(UniqueIdentity.uuid == 'John Doe').first()
            self.assertLessEqual(before_dt, uid.last_modified)
            self.assertLessEqual(after_dt, uid.last_modified)
            self.assertLessEqual(before_move_dt, uid.last_modified)
            self.assertGreaterEqual(after_move_dt, uid.last_modified)

    def test_equal_related_unique_identity(self):
        """Test that all remains the same when to_uuid is the unique identity related to 'from_id'"""

        # Add some unique identities and identities first
        api.add_unique_identity(self.db, 'John Smith')
        from_id = api.add_identity(self.db, 'scm', 'jsmith@example.com',
                                   uuid='John Smith')

        api.add_unique_identity(self.db, 'John Doe')
        api.add_identity(self.db, 'scm', 'jdoe@example.com',
                         uuid='John Doe')
        new_uuid = api.add_identity(self.db, 'scm', 'john.doe@example.com',
                                    uuid='John Doe')

        # Move the identity to the same unique identity
        api.move_identity(self.db, from_id, 'John Smith')

        # Nothing has happened
        with self.db.connect() as session:
            uidentities = session.query(UniqueIdentity).all()
            self.assertEqual(len(uidentities), 2)

            uid = uidentities[0]
            self.assertEqual(uid.uuid, 'John Doe')
            self.assertEqual(len(uid.identities), 2)

            uid = uidentities[1]
            self.assertEqual(uid.uuid, 'John Smith')
            self.assertEqual(len(uid.identities), 1)

            id1 = uid.identities[0]
            self.assertEqual(id1.id, from_id)

        # This will create a new unique identity,
        # moving the identity to this new unique identity
        api.move_identity(self.db, new_uuid, new_uuid)

        with self.db.connect() as session:
            uidentities = session.query(UniqueIdentity).\
                order_by(UniqueIdentity.uuid).all()
            self.assertEqual(len(uidentities), 3)

            uid = uidentities[0]
            self.assertEqual(uid.uuid, new_uuid)
            self.assertEqual(len(uid.identities), 1)

            id1 = uid.identities[0]
            self.assertEqual(id1.id, new_uuid)

            uid = uidentities[1]
            self.assertEqual(uid.uuid, 'John Doe')
            self.assertEqual(len(uid.identities), 1)

    def test_not_found_identities(self):
        """Test whether it fails when one of identities is not found"""

        # Add some unique identities first
        api.add_unique_identity(self.db, 'John Smith')
        from_id = api.add_identity(self.db, 'scm', 'jsmith@example.com',
                                   uuid='John Smith')

        api.add_unique_identity(self.db, 'John Doe')
        api.add_identity(self.db, 'scm', 'jdoe@example.com',
                         uuid='John Doe')

        # Check 'from_id' parameter
        self.assertRaisesRegex(NotFoundError,
                               NOT_FOUND_ERROR % {'entity': 'FFFFFFFFFFF'},
                               api.move_identity,
                               self.db, 'FFFFFFFFFFF', 'John Smith')
=======
        with self.assertRaisesRegex(InvalidValueError, TO_UUID_NONE_OR_EMPTY_ERROR):
            api.move_identity(self.ctx,
                              '03877f31261a6d1a1b3971d240e628259364b8ac',
                              '')
>>>>>>> 09716707

        # Check if there are no transactions created when there is an error
        transactions = Transaction.objects.filter(created_at__gt=trx_date)
        self.assertEqual(len(transactions), 0)

    def test_locked_uuid(self):
        """Check if it fails when the individual is locked"""

        from_uuid = '880b3dfcb3a08712e5831bddc3dfe81fc5d7b331'
        to_uuid = '03877f31261a6d1a1b3971d240e628259364b8ac'

        individual = Individual.objects.get(mk=to_uuid)
        individual.is_locked = True
        individual.save()

        msg = UUID_LOCKED_ERROR.format(uuid=to_uuid)
        with self.assertRaisesRegex(LockedIdentityError, msg):
            api.move_identity(self.ctx, from_uuid, to_uuid)

    def test_transaction(self):
        """Check if a transaction is created when moving an identity"""

        timestamp = datetime_utcnow()

        from_uuid = '880b3dfcb3a08712e5831bddc3dfe81fc5d7b331'
        to_uuid = '03877f31261a6d1a1b3971d240e628259364b8ac'

        api.move_identity(self.ctx, from_uuid, to_uuid)

        transactions = Transaction.objects.filter(created_at__gte=timestamp)
        self.assertEqual(len(transactions), 1)

        trx = transactions[0]
        self.assertIsInstance(trx, Transaction)
        self.assertEqual(trx.name, 'move_identity')
        self.assertGreater(trx.created_at, timestamp)
        self.assertEqual(trx.authored_by, self.ctx.user.username)

    def test_operations(self):
        """Check if the right operations are created when moving an identity"""

        timestamp = datetime_utcnow()

        from_uuid = '880b3dfcb3a08712e5831bddc3dfe81fc5d7b331'
        to_uuid = '03877f31261a6d1a1b3971d240e628259364b8ac'

        api.move_identity(self.ctx, from_uuid, to_uuid)

        transactions = Transaction.objects.filter(created_at__gte=timestamp)
        trx = transactions[0]

        operations = Operation.objects.filter(trx=trx)
        self.assertEqual(len(operations), 1)

        op1 = operations[0]
        self.assertIsInstance(op1, Operation)
        self.assertEqual(op1.op_type, Operation.OpType.UPDATE.value)
        self.assertEqual(op1.entity_type, 'identity')
        self.assertEqual(op1.target, from_uuid)
        self.assertEqual(op1.trx, trx)
        self.assertGreater(op1.timestamp, timestamp)

        op1_args = json.loads(op1.args)
        self.assertEqual(len(op1_args), 2)
        self.assertEqual(op1_args['identity'], from_uuid)
        self.assertEqual(op1_args['individual'], to_uuid)


class TestLock(TestCase):
    """Unit tests for lock"""

    def setUp(self):
        """Load initial dataset"""

        self.user = get_user_model().objects.create(username='test')
        self.ctx = SortingHatContext(self.user)
        self.jsmith = api.add_identity(self.ctx, 'scm', email='jsmith@example.com')

    def test_lock(self):
        """Test whether an individual is locked"""

        jsmith = api.lock(self.ctx, self.jsmith.individual)

        self.assertEqual(jsmith.is_locked, True)

    def test_lock_using_any_identity_uuid(self):
        """Check if it locks an individual using any of its identities uuids"""

        new_id = api.add_identity(self.ctx, 'mls', email='jsmith@example.com',
                                  uuid=self.jsmith.uuid)

        jsmith = api.lock(self.ctx, new_id.uuid)

        self.assertEqual(jsmith.is_locked, True)
        self.assertEqual(jsmith.mk, self.jsmith.individual.mk)

    def test_lock_uuid_none_or_empty(self):
        """Check if it fails when the uuid is None or an empty string"""

        with self.assertRaisesRegex(InvalidValueError, UUID_NONE_OR_EMPTY_ERROR):
            api.lock(self.ctx, None)

    def test_lock_uuid_not_exists(self):
        """Check if it fails when the uuid does not exists"""

        msg = NOT_FOUND_ERROR.format(entity='AAAA')
        with self.assertRaisesRegex(NotFoundError, msg):
            api.lock(self.ctx, 'AAAA')

    def test_transaction(self):
        """Check if a transaction is created when locking an individual"""

        timestamp = datetime_utcnow()
        uuid = self.jsmith.individual.mk

        api.lock(self.ctx, uuid)

        transactions = Transaction.objects.filter(created_at__gte=timestamp)
        self.assertEqual(len(transactions), 1)

        trx = transactions[0]
        self.assertIsInstance(trx, Transaction)
        self.assertEqual(trx.name, 'lock')
        self.assertGreater(trx.created_at, timestamp)
        self.assertEqual(trx.authored_by, self.ctx.user.username)

    def test_operations(self):
        """Check if the right operations are created when locking an individual"""

        timestamp = datetime_utcnow()
        uuid = self.jsmith.individual.mk

        api.lock(self.ctx, uuid)

        transactions = Transaction.objects.filter(created_at__gte=timestamp)
        trx = transactions[0]

        operations = Operation.objects.filter(trx=trx)
        self.assertEqual(len(operations), 1)

        op1 = operations[0]
        self.assertIsInstance(op1, Operation)
        self.assertEqual(op1.op_type, Operation.OpType.UPDATE.value)
        self.assertEqual(op1.entity_type, 'individual')
        self.assertEqual(op1.target, uuid)
        self.assertEqual(op1.trx, trx)
        self.assertGreater(op1.timestamp, timestamp)

        op1_args = json.loads(op1.args)
        self.assertEqual(len(op1_args), 2)
        self.assertEqual(op1_args['mk'], uuid)
        self.assertEqual(op1_args['is_locked'], True)


class TestUnlock(TestCase):
    """Unit tests for unlock"""

    def setUp(self):
        """Load initial dataset"""

        self.user = get_user_model().objects.create(username='test')
        self.ctx = SortingHatContext(self.user)
        self.jsmith = api.add_identity(self.ctx, 'scm', email='jsmith@example.com')

    def test_unlock(self):
        """Test whether an individual is unlocked"""

        uuid = self.jsmith.individual.mk

        jsmith = api.unlock(self.ctx, uuid)

        self.assertEqual(jsmith.is_locked, False)

    def test_unlock_using_any_identity_uuid(self):
        """Check if it unlocks an individual using any of its identities uuids"""

        new_id = api.add_identity(self.ctx, 'mls', email='jsmith@example.com',
                                  uuid=self.jsmith.uuid)

        jsmith = api.unlock(self.ctx, new_id.uuid)

        self.assertEqual(jsmith.is_locked, False)
        self.assertEqual(jsmith.mk, self.jsmith.individual.mk)

    def test_unlock_uuid_none_or_empty(self):
        """Check if it fails when the uuid is None or an empty string"""

        with self.assertRaisesRegex(InvalidValueError, UUID_NONE_OR_EMPTY_ERROR):
            api.unlock(self.ctx, None)

    def test_unlock_uuid_not_exists(self):
        """Check if it fails when the uuid does not exists"""

        msg = NOT_FOUND_ERROR.format(entity='AAAA')
        with self.assertRaisesRegex(NotFoundError, msg):
            api.unlock(self.ctx, 'AAAA')

    def test_transaction(self):
        """Check if a transaction is created when unlocking an identity"""

        timestamp = datetime_utcnow()
        uuid = self.jsmith.individual.mk

        api.unlock(self.ctx, uuid)

        transactions = Transaction.objects.filter(created_at__gte=timestamp)
        self.assertEqual(len(transactions), 1)

        trx = transactions[0]
        self.assertIsInstance(trx, Transaction)
        self.assertEqual(trx.name, 'unlock')
        self.assertGreater(trx.created_at, timestamp)
        self.assertEqual(trx.authored_by, self.ctx.user.username)

    def test_operations(self):
        """Check if the right operations are created when unlocking an identity"""

        timestamp = datetime_utcnow()
        uuid = self.jsmith.individual.mk

        api.unlock(self.ctx, uuid)

        transactions = Transaction.objects.filter(created_at__gte=timestamp)
        trx = transactions[0]

        operations = Operation.objects.filter(trx=trx)
        self.assertEqual(len(operations), 1)

        op1 = operations[0]
        self.assertIsInstance(op1, Operation)
        self.assertEqual(op1.op_type, Operation.OpType.UPDATE.value)
        self.assertEqual(op1.entity_type, 'individual')
        self.assertEqual(op1.target, uuid)
        self.assertEqual(op1.trx, trx)
        self.assertGreater(op1.timestamp, timestamp)

        op1_args = json.loads(op1.args)
        self.assertEqual(len(op1_args), 2)
        self.assertEqual(op1_args['mk'], uuid)
        self.assertEqual(op1_args['is_locked'], False)


class TestAddOrganization(TestCase):
    """Unit tests for add_organization"""

    def setUp(self):
        """Load initial values"""

        self.user = get_user_model().objects.create(username='test')
        self.ctx = SortingHatContext(self.user)

    def test_add_new_organization(self):
        """Check if everything goes OK when adding a new organization"""

        organization = api.add_organization(self.ctx, name='Example')

        # Tests
        self.assertIsInstance(organization, Organization)
        self.assertEqual(organization.name, 'Example')

        organizations_db = Organization.objects.filter(name='Example')
        self.assertEqual(len(organizations_db), 1)

        org1 = organizations_db[0]
        self.assertEqual(organization, org1)

    def test_add_duplicate_organization(self):
        """Check if it fails when adding a duplicate organization"""

        org = api.add_organization(self.ctx, name='Example')

        trx_date = datetime_utcnow()  # After this datetime no transactions should be created

        with self.assertRaisesRegex(AlreadyExistsError, ORGANIZATION_ALREADY_EXISTS_ERROR.format(name=org.name)):
            org = api.add_organization(self.ctx, name=org.name)

        organizations = Organization.objects.filter(name='Example')
        self.assertEqual(len(organizations), 1)

        organizations = Organization.objects.all()
        self.assertEqual(len(organizations), 1)

        # Check if there are no transactions created when there is an error
        transactions = Transaction.objects.filter(created_at__gt=trx_date)
        self.assertEqual(len(transactions), 0)

    def test_organization_name_none(self):
        """Check if it fails when organization name is `None`"""

        with self.assertRaisesRegex(InvalidValueError, ORGANIZATION_NAME_NONE_OR_EMPTY_ERROR):
            api.add_organization(self.ctx, name=None)

        # Check if there are no transactions created when there is an error
        transactions = Transaction.objects.all()
        self.assertEqual(len(transactions), 0)

    def test_organization_name_empty(self):
        """Check if it fails when organization name is empty"""

        with self.assertRaisesRegex(InvalidValueError, ORGANIZATION_NAME_NONE_OR_EMPTY_ERROR):
            api.add_organization(self.ctx, name='')

        # Check if there are no transactions created when there is an error
        transactions = Transaction.objects.all()
        self.assertEqual(len(transactions), 0)

    def test_organization_name_whitespaces(self):
        """Check if it fails when organization name is composed by whitespaces only"""

        with self.assertRaisesRegex(InvalidValueError, ORGANIZATION_NAME_NONE_OR_EMPTY_ERROR):
            api.add_organization(self.ctx, name='   ')

        with self.assertRaisesRegex(InvalidValueError, ORGANIZATION_NAME_NONE_OR_EMPTY_ERROR):
            api.add_organization(self.ctx, name='\t')

        with self.assertRaisesRegex(InvalidValueError, ORGANIZATION_NAME_NONE_OR_EMPTY_ERROR):
            api.add_organization(self.ctx, name=' \t  ')

        # Check if there are no transactions created when there is an error
        transactions = Transaction.objects.all()
        self.assertEqual(len(transactions), 0)

    def test_organization_name_int(self):
        """Check if it fails when organization name is an integer"""

        with self.assertRaisesRegex(TypeError, ORGANIZATION_VALUE_ERROR):
            api.add_organization(self.ctx, name=12345)

        # Check if there are no transactions created when there is an error
        transactions = Transaction.objects.all()
        self.assertEqual(len(transactions), 0)

    def test_transaction(self):
        """Check if a transaction is created when adding an organization"""

        timestamp = datetime_utcnow()

        api.add_organization(self.ctx, name='Example')

        transactions = Transaction.objects.all()
        self.assertEqual(len(transactions), 1)

        trx = transactions[0]
        self.assertIsInstance(trx, Transaction)
        self.assertEqual(trx.name, 'add_organization')
        self.assertGreater(trx.created_at, timestamp)
        self.assertEqual(trx.authored_by, self.ctx.user.username)

    def test_operations(self):
        """Check if the right operations are created when adding an organization"""

        timestamp = datetime_utcnow()

        api.add_organization(self.ctx, name='Example')

        transactions = Transaction.objects.all()
        trx = transactions[0]

        operations = Operation.objects.filter(trx=trx)
        self.assertEqual(len(operations), 1)

        op1 = operations[0]
        self.assertIsInstance(op1, Operation)
        self.assertEqual(op1.op_type, Operation.OpType.ADD.value)
        self.assertEqual(op1.entity_type, 'organization')
        self.assertEqual(op1.target, 'Example')
        self.assertEqual(op1.trx, trx)
        self.assertGreater(op1.timestamp, timestamp)

        op1_args = json.loads(op1.args)
        self.assertEqual(len(op1_args), 1)
        self.assertEqual(op1_args['name'], 'Example')


class TestAddTeam(TestCase):
    """Unit tests for add_team"""

    def setUp(self):
        """Load initial dataset"""

        self.user = get_user_model().objects.create(username='test')
        self.ctx = SortingHatContext(self.user)
        self.org = api.add_organization(self.ctx, name='Example')

    def test_add_new_team(self):
        """ Check if new team can be created"""

        team = api.add_team(self.ctx, "suborg", "Example", None)

        self.assertIsInstance(team, Team)
        self.assertEqual(team.name, "suborg")
        self.assertEqual(team.parent_org, self.org)

    def test_organization_is_none(self):
        """Check if it fails when organization name is `None`"""

        team = api.add_team(self.ctx, "suborg", None, None)

        self.assertIsInstance(team, Team)
        self.assertEqual(team.name, "suborg")
        self.assertEqual(team.parent_org, None)

    def test_team_name_is_none(self):
        """Check if it fails when team name is `None`"""

        trx_date = datetime_utcnow()

        with self.assertRaisesRegex(InvalidValueError, TEAM_NAME_MISSING):
            api.add_team(self.ctx, None, "Example", None)

        transactions = Transaction.objects.filter(created_at__gt=trx_date)
        self.assertEqual(len(transactions), 0)

    def test_team_name_is_empty(self):
        """Check if it fails when team name is an empty string"""

        trx_date = datetime_utcnow()

        with self.assertRaisesRegex(InvalidValueError, TEAM_NAME_MISSING):
            api.add_team(self.ctx, "", "Example", None)

        transactions = Transaction.objects.filter(created_at__gt=trx_date)
        self.assertEqual(len(transactions), 0)

    def test_organization_not_found(self):
        """Check if team is created if organization is not found"""

        trx_date = datetime_utcnow()

        with self.assertRaisesRegex(NotFoundError, ORGANIZATION_NOT_FOUND_ERROR.format(name='Exampe')):
            api.add_team(self.ctx, "subteam", "Exampe", None, )

        transactions = Transaction.objects.filter(created_at__gt=trx_date)
        self.assertEqual(len(transactions), 0)

    def test_find_parent(self):
        """ Check if parent is able to be found"""

        api.add_team(self.ctx, "parent", "Example", None)
        child = api.add_team(self.ctx, "child", "Example", "parent")
        self.assertIsInstance(child, Team)
        self.assertEqual(child.name, "child")
        self.assertEqual(child.parent_org, self.org)

    def test_parent_not_found(self):
        """ Check if a team cannot be created when parent is not found"""

        api.add_team(self.ctx, "suborg", "Example", None)

        with self.assertRaisesRegex(NotFoundError, NOT_FOUND_ERROR.format(entity="parent")):
            api.add_team(self.ctx, "child", "Example", "parent")


class TestDeleteTeam(TestCase):
    """Unit tests for delete_team"""

    def setUp(self):
        """Load initial dataset"""

        self.user = get_user_model().objects.create(username='test')
        self.ctx = SortingHatContext(self.user)
        self.org = api.add_organization(self.ctx, name='Example')

    def test_delete_team(self):
        """Check if team can be deleted"""

        api.add_team(self.ctx, "suborg", "Example", None)
        team = api.delete_team(self.ctx, "suborg", self.org.name)

        self.assertIsInstance(team, Team)
        self.assertEqual(team.name, "suborg")
        self.assertEqual(team.parent_org, self.org)

    def test_organization_is_none(self):
        """Check if it passes when team does not belong to any organization"""

        api.add_team(self.ctx, "suborg")

        team = api.delete_team(self.ctx, "suborg")
        self.assertIsInstance(team, Team)
        self.assertEqual(team.name, "suborg")
        self.assertEqual(team.parent_org, None)

    def test_organization_name_is_empty(self):
        """Check if it fails when organization name is empty for a
           team that belongs to an organization"""

        api.add_team(self.ctx, "suborg", "Example", None)

        trx_date = datetime_utcnow()

        with self.assertRaisesRegex(NotFoundError, NOT_FOUND_ERROR.format(entity="suborg")):
            api.delete_team(self.ctx, "suborg")

        transactions = Transaction.objects.filter(created_at__gt=trx_date)
        self.assertEqual(len(transactions), 0)

    def test_team_name_is_none(self):
        """Check if it fails when team name is `None`"""

        api.add_team(self.ctx, "suborg", "Example", None)

        trx_date = datetime_utcnow()

        with self.assertRaisesRegex(InvalidValueError, TEAM_NAME_MISSING):
            api.delete_team(self.ctx, None, "Example")

        transactions = Transaction.objects.filter(created_at__gt=trx_date)
        self.assertEqual(len(transactions), 0)

    def test_team_name_is_empty(self):
        """Check if it fails when team name is an empty string"""

        api.add_team(self.ctx, "suborg", "Example", None)

        trx_date = datetime_utcnow()

        with self.assertRaisesRegex(InvalidValueError, TEAM_NAME_MISSING):
            api.delete_team(self.ctx, "", "Example")

        transactions = Transaction.objects.filter(created_at__gt=trx_date)
        self.assertEqual(len(transactions), 0)

    def test_organization_not_found(self):
        """Check if team is created if organization is not found"""

        api.add_team(self.ctx, "suborg", "Example", None)

        trx_date = datetime_utcnow()

        with self.assertRaisesRegex(NotFoundError, ORGANIZATION_NOT_FOUND_ERROR.format(name='Exampe')):
            api.delete_team(self.ctx, "suborg", "Exampe")

        transactions = Transaction.objects.filter(created_at__gt=trx_date)
        self.assertEqual(len(transactions), 0)

    def test_team_not_found(self):
        """Check if error is raised if team is not found"""

        api.add_team(self.ctx, "suborg", "Example", None)
        with self.assertRaisesRegex(NotFoundError, NOT_FOUND_ERROR.format(entity="sorg")):
            api.delete_team(self.ctx, "sorg", "Example")


class TestAddDomain(TestCase):
    """Unit tests for add_domain"""

    def setUp(self):
        """Load initial dataset"""

        self.user = get_user_model().objects.create(username='test')
        self.ctx = SortingHatContext(self.user)

        api.add_organization(self.ctx, name='Example')
        api.add_organization(self.ctx, name='Bitergia')

    def test_add_new_domain(self):
        """Check if everything goes OK when adding a new domain"""

        domain = api.add_domain(self.ctx,
                                organization='Example',
                                domain_name='example.com',
                                is_top_domain=True)

        # Tests
        self.assertIsInstance(domain, Domain)
        self.assertEqual(domain.organization.name, 'Example')
        self.assertEqual(domain.domain, 'example.com')
        self.assertEqual(domain.is_top_domain, True)

        domains_db = Domain.objects.filter(domain='example.com')
        self.assertEqual(len(domains_db), 1)

        dom1 = domains_db[0]
        self.assertEqual(domain, dom1)

    def test_top_domain_default(self):
        """Check if the domain is a top domain by default"""

        domain = api.add_domain(self.ctx,
                                organization='Example',
                                domain_name='example.com')

        # Tests
        self.assertIsInstance(domain, Domain)
        self.assertEqual(domain.organization.name, 'Example')
        self.assertEqual(domain.domain, 'example.com')
        self.assertEqual(domain.is_top_domain, True)

        domains_db = Domain.objects.filter(domain='example.com')
        self.assertEqual(len(domains_db), 1)

        dom1 = domains_db[0]
        self.assertEqual(domain, dom1)

    def test_add_multiple_domains(self):
        """Check if everything goes OK when adding a new domain"""

        domain1 = api.add_domain(self.ctx,
                                 organization='Example',
                                 domain_name='example.com',
                                 is_top_domain=True)

        domain2 = api.add_domain(self.ctx,
                                 organization='Example',
                                 domain_name='example.net',
                                 is_top_domain=False)

        # Tests
        self.assertEqual(domain1.organization.name, 'Example')
        self.assertEqual(domain1.domain, 'example.com')
        self.assertEqual(domain1.is_top_domain, True)

        self.assertEqual(domain2.organization.name, 'Example')
        self.assertEqual(domain2.domain, 'example.net')
        self.assertEqual(domain2.is_top_domain, False)

        domains_db = Domain.objects.filter(domain='example.com')
        self.assertEqual(len(domains_db), 1)

        dom1 = domains_db[0]
        self.assertEqual(domain1, dom1)

        domains_db = Domain.objects.filter(domain='example.net')
        self.assertEqual(len(domains_db), 1)

        dom2 = domains_db[0]
        self.assertEqual(domain2, dom2)

    def test_add_duplicate_domain(self):
        """Check if it fails when adding a duplicate domain"""

        domain = api.add_domain(self.ctx,
                                organization='Example',
                                domain_name='example.com',
                                is_top_domain=True)

        trx_date = datetime_utcnow()  # After this datetime no transactions should be created

        with self.assertRaisesRegex(AlreadyExistsError, DOMAIN_ALREADY_EXISTS_ERROR.format(domain_name='example.com')):
            api.add_domain(self.ctx,
                           organization='Example',
                           domain_name='example.com')

        domains = Domain.objects.filter(domain='example.com')
        self.assertEqual(len(domains), 1)

        dom1 = domains[0]
        self.assertEqual(dom1, domain)

        domains = Domain.objects.all()
        self.assertEqual(len(domains), 1)

        # Check if there are no transactions created when there is an error
        transactions = Transaction.objects.filter(created_at__gt=trx_date)
        self.assertEqual(len(transactions), 0)

    def test_add_domain_different_org(self):
        """Check if it fails when adding the same domain to a different organization"""

        domain = api.add_domain(self.ctx,
                                organization='Example',
                                domain_name='example.com',
                                is_top_domain=True)

        trx_date = datetime_utcnow()  # After this datetime no transactions should be created

        with self.assertRaisesRegex(AlreadyExistsError, DOMAIN_ALREADY_EXISTS_ERROR.format(domain_name='example.com')):
            api.add_domain(self.ctx,
                           organization='Bitergia',
                           domain_name='example.com')

        domains = Domain.objects.filter(domain='example.com')
        self.assertEqual(len(domains), 1)

        domains = Domain.objects.filter(domain='example.com')
        self.assertEqual(len(domains), 1)

        dom1 = domains[0]
        self.assertEqual(dom1.organization.name, 'Example')
        self.assertEqual(dom1.organization.name, domain.organization.name)

        domains = Domain.objects.all()
        self.assertEqual(len(domains), 1)

        # Check if there are no transactions created when there is an error
        transactions = Transaction.objects.filter(created_at__gt=trx_date)
        self.assertEqual(len(transactions), 0)

    def test_organization_not_found(self):
        """Check if it fails when the organization is not found"""

        trx_date = datetime_utcnow()  # After this datetime no transactions should be created

        with self.assertRaisesRegex(NotFoundError, ORGANIZATION_NOT_FOUND_ERROR.format(name='Botergia')):
            api.add_domain(self.ctx,
                           organization='Botergia',
                           domain_name='bitergia.com')

        # Check if there are no transactions created when there is an error
        transactions = Transaction.objects.filter(created_at__gt=trx_date)
        self.assertEqual(len(transactions), 0)

    def test_domain_name_none(self):
        """Check if it fails when domain name is `None`"""

        trx_date = datetime_utcnow()  # After this datetime no transactions should be created

        with self.assertRaisesRegex(InvalidValueError, DOMAIN_NAME_NONE_OR_EMPTY_ERROR):
            api.add_domain(self.ctx,
                           organization='Example',
                           domain_name=None)

        # Check if there are no transactions created when there is an error
        transactions = Transaction.objects.filter(created_at__gt=trx_date)
        self.assertEqual(len(transactions), 0)

    def test_domain_name_empty(self):
        """Check if it fails when domain name is empty"""

        trx_date = datetime_utcnow()  # After this datetime no transactions should be created

        with self.assertRaisesRegex(InvalidValueError, DOMAIN_NAME_NONE_OR_EMPTY_ERROR):
            api.add_domain(self.ctx,
                           organization='Example',
                           domain_name='')

        # Check if there are no transactions created when there is an error
        transactions = Transaction.objects.filter(created_at__gt=trx_date)
        self.assertEqual(len(transactions), 0)

    def test_domain_name_whitespaces(self):
        """Check if it fails when domain name is composed by whitespaces"""

        trx_date = datetime_utcnow()  # After this datetime no transactions should be created

        with self.assertRaisesRegex(InvalidValueError, DOMAIN_NAME_NONE_OR_EMPTY_ERROR):
            api.add_domain(self.ctx,
                           organization='Example',
                           domain_name='    ')

        with self.assertRaisesRegex(InvalidValueError, DOMAIN_NAME_NONE_OR_EMPTY_ERROR):
            api.add_domain(self.ctx,
                           organization='Example',
                           domain_name='\t')

        with self.assertRaisesRegex(InvalidValueError, DOMAIN_NAME_NONE_OR_EMPTY_ERROR):
            api.add_domain(self.ctx,
                           organization='Example',
                           domain_name='  \t  ')

        # Check if there are no transactions created when there is an error
        transactions = Transaction.objects.filter(created_at__gt=trx_date)
        self.assertEqual(len(transactions), 0)

    def test_domain_name_int(self):
        """Check if it fails when domain name is an integer"""

        trx_date = datetime_utcnow()  # After this datetime no transactions should be created

        with self.assertRaisesRegex(TypeError, DOMAIN_VALUE_ERROR):
            api.add_domain(self.ctx,
                           organization='Example',
                           domain_name=12345)

        # Check if there are no transactions created when there is an error
        transactions = Transaction.objects.filter(created_at__gt=trx_date)
        self.assertEqual(len(transactions), 0)

    def test_organization_name_none(self):
        """Check if it fails when organization name is `None`"""

        trx_date = datetime_utcnow()  # After this datetime no transactions should be created

        with self.assertRaisesRegex(InvalidValueError, DOMAIN_ORG_NAME_NONE_OR_EMPTY_ERROR):
            api.add_domain(self.ctx,
                           organization=None,
                           domain_name='example.com')

        # Check if there are no transactions created when there is an error
        transactions = Transaction.objects.filter(created_at__gt=trx_date)
        self.assertEqual(len(transactions), 0)

    def test_organization_name_empty(self):
        """Check if it fails when organization name is empty"""

        trx_date = datetime_utcnow()  # After this datetime no transactions should be created

        with self.assertRaisesRegex(InvalidValueError, DOMAIN_ORG_NAME_NONE_OR_EMPTY_ERROR):
            api.add_domain(self.ctx,
                           organization='',
                           domain_name='example.com')

        # Check if there are no transactions created when there is an error
        transactions = Transaction.objects.filter(created_at__gt=trx_date)
        self.assertEqual(len(transactions), 0)

    def test_organization_name_whitespaces(self):
        """Check if it fails when organization name is composed by whitespaces"""

        trx_date = datetime_utcnow()  # After this datetime no transactions should be created

        with self.assertRaisesRegex(InvalidValueError, DOMAIN_ORG_NAME_NONE_OR_EMPTY_ERROR):
            api.add_domain(self.ctx,
                           organization=None,
                           domain_name='    ')

        with self.assertRaisesRegex(InvalidValueError, DOMAIN_ORG_NAME_NONE_OR_EMPTY_ERROR):
            api.add_domain(self.ctx,
                           organization=None,
                           domain_name='\t')

        with self.assertRaisesRegex(InvalidValueError, DOMAIN_ORG_NAME_NONE_OR_EMPTY_ERROR):
            api.add_domain(self.ctx,
                           organization=None,
                           domain_name='  \t  ')

        # Check if there are no transactions created when there is an error
        transactions = Transaction.objects.filter(created_at__gt=trx_date)
        self.assertEqual(len(transactions), 0)

    def test_organization_name_int(self):
        """Check if it fails when organization name is an integer"""

        trx_date = datetime_utcnow()  # After this datetime no transactions should be created

        with self.assertRaisesRegex(TypeError, ORGANIZATION_VALUE_ERROR):
            api.add_domain(self.ctx,
                           organization=12345,
                           domain_name='example.com')

        # Check if there are no transactions created when there is an error
        transactions = Transaction.objects.filter(created_at__gt=trx_date)
        self.assertEqual(len(transactions), 0)

    def test_transaction(self):
        """Check if a transaction is created when adding a domain"""

        timestamp = datetime_utcnow()

        api.add_domain(self.ctx,
                       organization='Example',
                       domain_name='example.com',
                       is_top_domain=True)

        transactions = Transaction.objects.filter(created_at__gte=timestamp)
        self.assertEqual(len(transactions), 1)

        trx = transactions[0]
        self.assertIsInstance(trx, Transaction)
        self.assertEqual(trx.name, 'add_domain')
        self.assertGreater(trx.created_at, timestamp)
        self.assertEqual(trx.authored_by, self.ctx.user.username)

    def test_operations(self):
        """Check if the right operations are created when adding a domain"""

        timestamp = datetime_utcnow()

        api.add_domain(self.ctx,
                       organization='Example',
                       domain_name='example.com',
                       is_top_domain=True)

        transactions = Transaction.objects.filter(created_at__gte=timestamp)
        trx = transactions[0]

        operations = Operation.objects.filter(trx=trx)
        self.assertEqual(len(operations), 1)

        op1 = operations[0]
        self.assertIsInstance(op1, Operation)
        self.assertEqual(op1.op_type, Operation.OpType.ADD.value)
        self.assertEqual(op1.entity_type, 'domain')
        self.assertEqual(op1.target, 'Example')
        self.assertEqual(op1.trx, trx)
        self.assertGreater(op1.timestamp, timestamp)

        op1_args = json.loads(op1.args)
        self.assertEqual(len(op1_args), 3)
        self.assertEqual(op1_args['organization'], 'Example')
        self.assertEqual(op1_args['domain_name'], 'example.com')
        self.assertEqual(op1_args['is_top_domain'], True)


class TestDeleteOrganization(TestCase):
    """Unit tests for delete_organization"""

    def setUp(self):
        """Load initial dataset"""

        self.user = get_user_model().objects.create(username='test')
        self.ctx = SortingHatContext(self.user)

        api.add_organization(self.ctx, name='Example')
        api.add_organization(self.ctx, name='Bitergia')
        api.add_organization(self.ctx, name='Libresoft')

        jsmith = api.add_identity(self.ctx, 'scm', email='jsmith@example.com')
        individual = api.enroll(self.ctx,
                                jsmith.uuid, 'Example',
                                from_date=datetime.datetime(1999, 1, 1),
                                to_date=datetime.datetime(2000, 1, 1))

    def test_delete_organization(self):
        """Check if everything goes OK when deleting an organization"""

        api.delete_organization(self.ctx, name='Example')

        organizations = Organization.objects.filter(name='Example')
        self.assertEqual(len(organizations), 0)

        individual_db = Individual.objects.get(mk='334da68fcd3da4e799791f73dfada2afb22648c6')
        enrollments = individual_db.enrollments.all()
        self.assertEqual(len(enrollments), 0)

        organizations = Organization.objects.all()
        self.assertEqual(len(organizations), 2)

        org1 = organizations[0]
        self.assertEqual(org1.name, 'Bitergia')

        org2 = organizations[1]
        self.assertEqual(org2.name, 'Libresoft')

    def test_delete_non_existing_organization(self):
        """Check if it fails when deleting a non existing organization"""

        trx_date = datetime_utcnow()  # After this datetime no transactions should be created

        with self.assertRaisesRegex(NotFoundError, ORGANIZATION_NOT_FOUND_ERROR.format(name='Ghost')):
            api.delete_organization(self.ctx, 'Ghost')

        # Check if there are no transactions created when there is an error
        transactions = Transaction.objects.filter(created_at__gt=trx_date)
        self.assertEqual(len(transactions), 0)

    def test_organization_name_none(self):
        """Check if it fails when organization name is `None`"""

        trx_date = datetime_utcnow()  # After this datetime no transactions should be created

        with self.assertRaisesRegex(InvalidValueError, ORGANIZATION_NAME_NONE_OR_EMPTY_ERROR):
            api.delete_organization(self.ctx, name=None)

        # Check if there are no transactions created when there is an error
        transactions = Transaction.objects.filter(created_at__gt=trx_date)
        self.assertEqual(len(transactions), 0)

    def test_organization_name_empty(self):
        """Check if it fails when organization name is empty"""

        trx_date = datetime_utcnow()  # After this datetime no transactions should be created

        with self.assertRaisesRegex(InvalidValueError, ORGANIZATION_NAME_NONE_OR_EMPTY_ERROR):
            api.delete_organization(self.ctx, name='')

        # Check if there are no transactions created when there is an error
        transactions = Transaction.objects.filter(created_at__gt=trx_date)
        self.assertEqual(len(transactions), 0)

    def test_organization_name_whitespaces(self):
        """Check if it fails when organization name is composed by whitespaces"""

        trx_date = datetime_utcnow()  # After this datetime no transactions should be created

        with self.assertRaisesRegex(InvalidValueError, ORGANIZATION_NAME_NONE_OR_EMPTY_ERROR):
            api.delete_organization(self.ctx, name='   ')

        with self.assertRaisesRegex(InvalidValueError, ORGANIZATION_NAME_NONE_OR_EMPTY_ERROR):
            api.delete_organization(self.ctx, name='\t')

        with self.assertRaisesRegex(InvalidValueError, ORGANIZATION_NAME_NONE_OR_EMPTY_ERROR):
            api.delete_organization(self.ctx, name=' \t  ')

        # Check if there are no transactions created when there is an error
        transactions = Transaction.objects.filter(created_at__gt=trx_date)
        self.assertEqual(len(transactions), 0)

    def test_organization_name_int(self):
        """Check if it fails when organization name is an integer"""

        trx_date = datetime_utcnow()  # After this datetime no transactions should be created

        with self.assertRaisesRegex(TypeError, ORGANIZATION_VALUE_ERROR):
            api.delete_organization(self.ctx, name=12345)

        # Check if there are no transactions created when there is an error
        transactions = Transaction.objects.filter(created_at__gt=trx_date)
        self.assertEqual(len(transactions), 0)

    def test_transaction(self):
        """Check if a transaction is created when deleting an organization"""

        timestamp = datetime_utcnow()

        api.delete_organization(self.ctx, name='Example')

        transactions = Transaction.objects.filter(created_at__gte=timestamp)
        self.assertEqual(len(transactions), 1)

        trx = transactions[0]
        self.assertIsInstance(trx, Transaction)
        self.assertEqual(trx.name, 'delete_organization')
        self.assertGreater(trx.created_at, timestamp)
        self.assertEqual(trx.authored_by, self.ctx.user.username)

    def test_operations(self):
        """Check if the right operations are created when deleting an organization"""

        timestamp = datetime_utcnow()

        api.delete_organization(self.ctx, name='Example')

        transactions = Transaction.objects.filter(created_at__gte=timestamp)
        trx = transactions[0]

        operations = Operation.objects.filter(trx=trx)
        self.assertEqual(len(operations), 1)

        op1 = operations[0]
        self.assertIsInstance(op1, Operation)
        self.assertEqual(op1.op_type, Operation.OpType.DELETE.value)
        self.assertEqual(op1.entity_type, 'organization')
        self.assertEqual(op1.target, 'Example')
        self.assertEqual(op1.trx, trx)
        self.assertGreater(op1.timestamp, timestamp)

        op1_args = json.loads(op1.args)
        self.assertEqual(len(op1_args), 1)
        self.assertEqual(op1_args['organization'], 'Example')


class TestDeleteDomain(TestCase):
    """Unit tests for delete_domain"""

    def setUp(self):
        """Load initial dataset"""

        self.user = get_user_model().objects.create(username='test')
        self.ctx = SortingHatContext(self.user)

        api.add_organization(self.ctx, name='Example')
        api.add_domain(self.ctx,
                       organization='Example',
                       domain_name='example.com',
                       is_top_domain=True)
        api.add_domain(self.ctx,
                       organization='Example',
                       domain_name='example.net',
                       is_top_domain=False)

        api.add_organization(self.ctx, name='Bitergia')
        api.add_domain(self.ctx,
                       organization='Bitergia',
                       domain_name='bitergia.com',
                       is_top_domain=True)

    def test_delete_domain(self):
        """Check if everything goes OK when deleting a domain"""

        domain = api.delete_domain(self.ctx, 'example.com')

        # Tests
        self.assertIsInstance(domain, Domain)
        self.assertEqual(domain.organization.name, 'Example')
        self.assertEqual(domain.domain, 'example.com')
        self.assertEqual(domain.is_top_domain, True)

        domains = Domain.objects.filter(domain='example.com')
        self.assertEqual(len(domains), 0)

        # Check if the rest of domains were not removed
        domains = Domain.objects.all()
        self.assertEqual(len(domains), 2)

        dom1 = domains[0]
        self.assertEqual(dom1.organization.name, 'Bitergia')
        self.assertEqual(dom1.domain, 'bitergia.com')
        self.assertEqual(dom1.is_top_domain, True)

        dom2 = domains[1]
        self.assertEqual(dom2.organization.name, 'Example')
        self.assertEqual(dom2.domain, 'example.net')
        self.assertEqual(dom2.is_top_domain, False)

    def test_domain_not_found(self):
        """Check if it fails when domain is not found"""

        trx_date = datetime_utcnow()  # After this datetime no transactions should be created

        with self.assertRaisesRegex(NotFoundError, DOMAIN_NOT_FOUND_ERROR.format(domain_name='botergia.com')):
            api.delete_domain(self.ctx, 'botergia.com')

        # Check if there are no transactions created when there is an error
        transactions = Transaction.objects.filter(created_at__gt=trx_date)
        self.assertEqual(len(transactions), 0)

    def test_organization_not_found(self):
        """Check if it fails when the domain's organization is not found"""

        api.delete_organization(self.ctx, 'Bitergia')

        trx_date = datetime_utcnow()  # After this datetime no transactions should be created

        # Tests
        domains = Domain.objects.filter(domain='bitergia.com')
        self.assertEqual(len(domains), 0)

        with self.assertRaisesRegex(NotFoundError, DOMAIN_NOT_FOUND_ERROR.format(domain_name='bitergia.com')):
            api.delete_domain(self.ctx, 'bitergia.com')

        # Check if there are no transactions created when there is an error
        transactions = Transaction.objects.filter(created_at__gt=trx_date)
        self.assertEqual(len(transactions), 0)

    def test_domain_name_none(self):
        """Check if it fails when domain name is `None`"""

        trx_date = datetime_utcnow()  # After this datetime no transactions should be created

        with self.assertRaisesRegex(InvalidValueError, DOMAIN_NAME_NONE_OR_EMPTY_ERROR):
            api.delete_domain(self.ctx, domain_name=None)

        # Check if there are no transactions created when there is an error
        transactions = Transaction.objects.filter(created_at__gt=trx_date)
        self.assertEqual(len(transactions), 0)

    def test_domain_name_empty(self):
        """Check if it fails when domain name is empty"""

        trx_date = datetime_utcnow()  # After this datetime no transactions should be created

        with self.assertRaisesRegex(InvalidValueError, DOMAIN_NAME_NONE_OR_EMPTY_ERROR):
            api.delete_domain(self.ctx, domain_name='')

        # Check if there are no transactions created when there is an error
        transactions = Transaction.objects.filter(created_at__gt=trx_date)
        self.assertEqual(len(transactions), 0)

    def test_domain_name_whitespaces(self):
        """Check if it fails when domain name is composed by whitespaces"""

        trx_date = datetime_utcnow()  # After this datetime no transactions should be created

        with self.assertRaisesRegex(InvalidValueError, DOMAIN_NAME_NONE_OR_EMPTY_ERROR):
            api.delete_domain(self.ctx, domain_name='    ')

        with self.assertRaisesRegex(InvalidValueError, DOMAIN_NAME_NONE_OR_EMPTY_ERROR):
            api.delete_domain(self.ctx, domain_name='\t')

        with self.assertRaisesRegex(InvalidValueError, DOMAIN_NAME_NONE_OR_EMPTY_ERROR):
            api.delete_domain(self.ctx, domain_name='  \t  ')

        # Check if there are no transactions created when there is an error
        transactions = Transaction.objects.filter(created_at__gt=trx_date)
        self.assertEqual(len(transactions), 0)

    def test_domain_name_int(self):
        """Check if it fails when domain name is an integer"""

        trx_date = datetime_utcnow()  # After this datetime no transactions should be created

        with self.assertRaisesRegex(TypeError, DOMAIN_VALUE_ERROR):
            api.delete_domain(self.ctx, domain_name=12345)

        # Check if there are no transactions created when there is an error
        transactions = Transaction.objects.filter(created_at__gt=trx_date)
        self.assertEqual(len(transactions), 0)

    def test_transaction(self):
        """Check if a transaction is created when deleting a domain"""

        timestamp = datetime_utcnow()

        api.delete_domain(self.ctx, 'example.com')

        transactions = Transaction.objects.filter(created_at__gte=timestamp)
        self.assertEqual(len(transactions), 1)

        trx = transactions[0]
        self.assertIsInstance(trx, Transaction)
        self.assertEqual(trx.name, 'delete_domain')
        self.assertGreater(trx.created_at, timestamp)
        self.assertEqual(trx.authored_by, self.ctx.user.username)

    def test_operations(self):
        """Check if the right operations are created when deleting a domain"""

        timestamp = datetime_utcnow()

        domain = api.delete_domain(self.ctx, 'example.com')

        transactions = Transaction.objects.filter(created_at__gte=timestamp)
        trx = transactions[0]

        operations = Operation.objects.filter(trx=trx)
        self.assertEqual(len(operations), 1)

        op1 = operations[0]
        self.assertIsInstance(op1, Operation)
        self.assertEqual(op1.op_type, Operation.OpType.DELETE.value)
        self.assertEqual(op1.entity_type, 'domain')
        self.assertEqual(op1.target, 'example.com')
        self.assertEqual(op1.trx, trx)
        self.assertGreater(op1.timestamp, timestamp)

        op1_args = json.loads(op1.args)
        self.assertEqual(len(op1_args), 1)
        self.assertEqual(op1_args['domain'], 'example.com')


class TestEnroll(TestCase):
    """Unit tests for enroll"""

    def setUp(self):
        """Load initial values"""

        self.user = get_user_model().objects.create(username='test')
        self.ctx = SortingHatContext(self.user)

    def test_enroll(self):
        """Check whether it adds an enrollment to an individual and an organization"""

        jsmith = api.add_identity(self.ctx, 'scm', email='jsmith@example')
        api.add_organization(self.ctx, 'Example')

        individual = api.enroll(self.ctx,
                                jsmith.uuid, 'Example',
                                from_date=datetime.datetime(1999, 1, 1),
                                to_date=datetime.datetime(2000, 1, 1))

        # Tests
        self.assertIsInstance(individual, Individual)

        enrollments = individual.enrollments.all()
        self.assertEqual(len(enrollments), 1)

        enrollment = enrollments[0]
        self.assertEqual(enrollment.group.name, 'Example')
        self.assertEqual(enrollment.start, datetime.datetime(1999, 1, 1, tzinfo=UTC))
        self.assertEqual(enrollment.end, datetime.datetime(2000, 1, 1, tzinfo=UTC))

        # Check database object
        individual_db = Individual.objects.get(mk=jsmith.uuid)
        enrollments_db = individual_db.enrollments.all()
        self.assertEqual(len(enrollments_db), 1)

        enrollment_db = enrollments_db[0]
        self.assertEqual(enrollment_db.group.name, 'Example')
        self.assertEqual(enrollment_db.start, datetime.datetime(1999, 1, 1, tzinfo=UTC))
        self.assertEqual(enrollment_db.end, datetime.datetime(2000, 1, 1, tzinfo=UTC))

    def test_enroll_in_team(self):
        """Check whether it adds an enrollment to an individual and a team"""

        jsmith = api.add_identity(self.ctx, 'scm', email='jsmith@example')
        api.add_organization(self.ctx, 'Example Org')
        api.add_team(self.ctx, 'Example Team', organization='Example Org')

        individual = api.enroll(self.ctx,
                                jsmith.uuid, 'Example Team',
                                parent_org='Example Org',
                                from_date=datetime.datetime(1999, 1, 1),
                                to_date=datetime.datetime(2000, 1, 1))

        # Tests
        self.assertIsInstance(individual, Individual)

        enrollments = individual.enrollments.all()
        self.assertEqual(len(enrollments), 1)

        enrollment = enrollments[0]
        self.assertEqual(enrollment.group.name, 'Example Team')
        self.assertEqual(enrollment.start, datetime.datetime(1999, 1, 1, tzinfo=UTC))
        self.assertEqual(enrollment.end, datetime.datetime(2000, 1, 1, tzinfo=UTC))

        # Check database object
        individual_db = Individual.objects.get(mk=jsmith.uuid)
        enrollments_db = individual_db.enrollments.all()
        self.assertEqual(len(enrollments_db), 1)

        enrollment_db = enrollments_db[0]
        self.assertEqual(enrollment_db.group.name, 'Example Team')
        self.assertEqual(enrollment_db.start, datetime.datetime(1999, 1, 1, tzinfo=UTC))
        self.assertEqual(enrollment_db.end, datetime.datetime(2000, 1, 1, tzinfo=UTC))

    def test_enroll_using_any_identity_uuid(self):
        """
        Check whether it adds an enrollments to an individual and organization
        using any valid identity uuid
        """
        jsmith = api.add_identity(self.ctx, 'scm', email='jsmith@example')
        jsmith_alt = api.add_identity(self.ctx, 'mls', email='jsmith@example',
                                      uuid=jsmith.uuid)

        api.add_organization(self.ctx, 'Example')

        individual = api.enroll(self.ctx,
                                jsmith_alt.uuid, 'Example',
                                from_date=datetime.datetime(1999, 1, 1),
                                to_date=datetime.datetime(2000, 1, 1))

        # Tests
        self.assertIsInstance(individual, Individual)
        self.assertEqual(individual.mk, jsmith.uuid)

        enrollments = individual.enrollments.all()
        self.assertEqual(len(enrollments), 1)

        enrollment = enrollments[0]
        self.assertEqual(enrollment.group.name, 'Example')
        self.assertEqual(enrollment.start, datetime.datetime(1999, 1, 1, tzinfo=UTC))
        self.assertEqual(enrollment.end, datetime.datetime(2000, 1, 1, tzinfo=UTC))

        # Check database object
        individual_db = Individual.objects.get(mk=jsmith.uuid)
        enrollments_db = individual_db.enrollments.all()
        self.assertEqual(len(enrollments_db), 1)

        enrollment_db = enrollments_db[0]
        self.assertEqual(enrollment_db.group.name, 'Example')
        self.assertEqual(enrollment_db.start, datetime.datetime(1999, 1, 1, tzinfo=UTC))
        self.assertEqual(enrollment_db.end, datetime.datetime(2000, 1, 1, tzinfo=UTC))

    def test_enroll_default_ranges(self):
        """Check if it enrolls an individual using default ranges when they are not given"""

        jsmith = api.add_identity(self.ctx, 'scm', email='jsmith@example')
        api.add_organization(self.ctx, 'Example')

        individual = api.enroll(self.ctx, jsmith.uuid, 'Example')

        # Tests
        self.assertIsInstance(individual, Individual)

        enrollments = individual.enrollments.all()
        self.assertEqual(len(enrollments), 1)

        enrollment = enrollments[0]
        self.assertEqual(enrollment.group.name, 'Example')
        self.assertEqual(enrollment.start, datetime.datetime(1900, 1, 1, tzinfo=UTC))
        self.assertEqual(enrollment.end, datetime.datetime(2100, 1, 1, tzinfo=UTC))

        # Check database object
        individual_db = Individual.objects.get(mk=jsmith.uuid)
        enrollments_db = individual_db.enrollments.all()
        self.assertEqual(len(enrollments_db), 1)

        enrollment_db = enrollments_db[0]
        self.assertEqual(enrollment_db.group.name, 'Example')
        self.assertEqual(enrollment_db.start, datetime.datetime(1900, 1, 1, tzinfo=UTC))
        self.assertEqual(enrollment_db.end, datetime.datetime(2100, 1, 1, tzinfo=UTC))

    def test_enroll_multiple(self):
        """Check if it enrolls different times an individual to an organization"""

        jsmith = api.add_identity(self.ctx, 'scm', email='jsmith@example')
        api.add_organization(self.ctx, 'Example')

        api.enroll(self.ctx,
                   jsmith.uuid, 'Example',
                   from_date=datetime.datetime(2013, 1, 1),
                   to_date=datetime.datetime(2014, 1, 1))
        api.enroll(self.ctx,
                   jsmith.uuid, 'Example',
                   from_date=datetime.datetime(1999, 1, 1),
                   to_date=datetime.datetime(2000, 1, 1))
        api.enroll(self.ctx,
                   jsmith.uuid, 'Example',
                   from_date=datetime.datetime(2005, 1, 1),
                   to_date=datetime.datetime(2006, 1, 1))

        # Tests
        individual_db = Individual.objects.get(mk=jsmith.uuid)

        enrollments = individual_db.enrollments.all()
        self.assertEqual(len(enrollments), 3)

        enrollment = enrollments[0]
        self.assertEqual(enrollment.group.name, 'Example')
        self.assertEqual(enrollment.start, datetime.datetime(1999, 1, 1, tzinfo=UTC))
        self.assertEqual(enrollment.end, datetime.datetime(2000, 1, 1, tzinfo=UTC))

        enrollment = enrollments[1]
        self.assertEqual(enrollment.group.name, 'Example')
        self.assertEqual(enrollment.start, datetime.datetime(2005, 1, 1, tzinfo=UTC))
        self.assertEqual(enrollment.end, datetime.datetime(2006, 1, 1, tzinfo=UTC))

        enrollment = enrollments[2]
        self.assertEqual(enrollment.group.name, 'Example')
        self.assertEqual(enrollment.start, datetime.datetime(2013, 1, 1, tzinfo=UTC))
        self.assertEqual(enrollment.end, datetime.datetime(2014, 1, 1, tzinfo=UTC))

    def test_merge_enrollments_upper_bound(self):
        """Check if enrollments are merged for overlapped ranges"""

        jsmith = api.add_identity(self.ctx, 'scm', email='jsmith@example')
        api.add_organization(self.ctx, 'Example')

        api.enroll(self.ctx,
                   jsmith.uuid, 'Example',
                   from_date=datetime.datetime(1999, 1, 1),
                   to_date=datetime.datetime(2000, 1, 1))
        api.enroll(self.ctx,
                   jsmith.uuid, 'Example',
                   from_date=datetime.datetime(2004, 1, 1),
                   to_date=datetime.datetime(2006, 1, 1))
        api.enroll(self.ctx,
                   jsmith.uuid, 'Example',
                   from_date=datetime.datetime(2013, 1, 1),
                   to_date=datetime.datetime(2014, 1, 1))

        # Merge enrollments expanding ending date
        api.enroll(self.ctx,
                   jsmith.uuid, 'Example',
                   from_date=datetime.datetime(2005, 1, 1),
                   to_date=datetime.datetime(2007, 6, 1))

        individual_db = Individual.objects.get(mk=jsmith.uuid)

        enrollments = individual_db.enrollments.all()

        enrollment = enrollments[0]
        self.assertEqual(enrollment.start, datetime.datetime(1999, 1, 1, tzinfo=UTC))
        self.assertEqual(enrollment.end, datetime.datetime(2000, 1, 1, tzinfo=UTC))

        enrollment = enrollments[1]
        self.assertEqual(enrollment.start, datetime.datetime(2004, 1, 1, tzinfo=UTC))
        self.assertEqual(enrollment.end, datetime.datetime(2007, 6, 1, tzinfo=UTC))

        enrollment = enrollments[2]
        self.assertEqual(enrollment.start, datetime.datetime(2013, 1, 1, tzinfo=UTC))
        self.assertEqual(enrollment.end, datetime.datetime(2014, 1, 1, tzinfo=UTC))

    def test_merge_enrollments_lower_bound(self):
        """Check if enrollments are merged for overlapped ranges"""

        jsmith = api.add_identity(self.ctx, 'scm', email='jsmith@example')
        api.add_organization(self.ctx, 'Example')

        api.enroll(self.ctx,
                   jsmith.uuid, 'Example',
                   from_date=datetime.datetime(1999, 1, 1),
                   to_date=datetime.datetime(2000, 1, 1))
        api.enroll(self.ctx,
                   jsmith.uuid, 'Example',
                   from_date=datetime.datetime(2004, 1, 1),
                   to_date=datetime.datetime(2006, 1, 1))
        api.enroll(self.ctx,
                   jsmith.uuid, 'Example',
                   from_date=datetime.datetime(2013, 1, 1),
                   to_date=datetime.datetime(2014, 1, 1))

        # Merge enrollments expanding starting date
        api.enroll(self.ctx,
                   jsmith.uuid, 'Example',
                   from_date=datetime.datetime(2002, 1, 1),
                   to_date=datetime.datetime(2013, 6, 1))

        individual_db = Individual.objects.get(mk=jsmith.uuid)

        enrollments = individual_db.enrollments.all()

        enrollment = enrollments[0]
        self.assertEqual(enrollment.start, datetime.datetime(1999, 1, 1, tzinfo=UTC))
        self.assertEqual(enrollment.end, datetime.datetime(2000, 1, 1, tzinfo=UTC))

        enrollment = enrollments[1]
        self.assertEqual(enrollment.start, datetime.datetime(2002, 1, 1, tzinfo=UTC))
        self.assertEqual(enrollment.end, datetime.datetime(2014, 1, 1, tzinfo=UTC))

    def test_merge_enrollments_both_bounds(self):
        """Check if enrollments are merged for overlapped ranges"""

        jsmith = api.add_identity(self.ctx, 'scm', email='jsmith@example')
        api.add_organization(self.ctx, 'Example')

        api.enroll(self.ctx,
                   jsmith.uuid, 'Example',
                   from_date=datetime.datetime(1999, 1, 1),
                   to_date=datetime.datetime(2000, 1, 1))
        api.enroll(self.ctx,
                   jsmith.uuid, 'Example',
                   from_date=datetime.datetime(2004, 1, 1),
                   to_date=datetime.datetime(2006, 1, 1))
        api.enroll(self.ctx,
                   jsmith.uuid, 'Example',
                   from_date=datetime.datetime(2013, 1, 1),
                   to_date=datetime.datetime(2014, 1, 1))

        # Merge enrollments expending both bounds
        api.enroll(self.ctx,
                   jsmith.uuid, 'Example',
                   from_date=datetime.datetime(1900, 1, 1),
                   to_date=datetime.datetime(2100, 1, 1))

        individual_db = Individual.objects.get(mk=jsmith.uuid)

        enrollments = individual_db.enrollments.all()

        enrollment = enrollments[0]
        self.assertEqual(enrollment.start, datetime.datetime(1900, 1, 1, tzinfo=UTC))
        self.assertEqual(enrollment.end, datetime.datetime(2100, 1, 1, tzinfo=UTC))

    def test_merge_enrollments_overwrite_defaults(self):
        """Check if enrollments are added ignoring default dates"""

        jsmith = api.add_identity(self.ctx, 'scm', email='jsmith@example')
        api.add_organization(self.ctx, 'Example')

        api.enroll(self.ctx, jsmith.uuid, 'Example')

        individual_db = Individual.objects.get(mk=jsmith.uuid)

        enrollments = individual_db.enrollments.all()

        enrollment = enrollments[0]
        self.assertEqual(enrollment.start, datetime.datetime(1900, 1, 1, tzinfo=UTC))
        self.assertEqual(enrollment.end, datetime.datetime(2100, 1, 1, tzinfo=UTC))

        # Tests
        # Add a new enrollment with non-default dates: upper bound
        api.enroll(self.ctx,
                   jsmith.uuid, 'Example',
                   from_date=datetime.datetime(2004, 1, 1),
                   force=True)

        individual_db = Individual.objects.get(mk=jsmith.uuid)

        enrollments = individual_db.enrollments.all()

        enrollment = enrollments[0]
        self.assertEqual(enrollment.start, datetime.datetime(2004, 1, 1, tzinfo=UTC))
        self.assertEqual(enrollment.end, datetime.datetime(2100, 1, 1, tzinfo=UTC))

        # Add a new enrollment with non-default dates: lower bound
        api.enroll(self.ctx,
                   jsmith.uuid, 'Example',
                   to_date=datetime.datetime(2006, 1, 1),
                   force=True)

        individual_db = Individual.objects.get(mk=jsmith.uuid)

        enrollments = individual_db.enrollments.all()

        enrollment = enrollments[0]
        self.assertEqual(enrollment.start, datetime.datetime(2004, 1, 1, tzinfo=UTC))
        self.assertEqual(enrollment.end, datetime.datetime(2006, 1, 1, tzinfo=UTC))

        # Add a new enrollment with default dates with ignore flag
        api.enroll(self.ctx,
                   jsmith.uuid, 'Example',
                   from_date=datetime.datetime(1900, 1, 1),
                   to_date=datetime.datetime(2100, 1, 1),
                   force=True)

        individual_db = Individual.objects.get(mk=jsmith.uuid)

        enrollments = individual_db.enrollments.all()

        # Enrollment dates should not change
        enrollment = enrollments[0]
        self.assertEqual(enrollment.start, datetime.datetime(2004, 1, 1, tzinfo=UTC))
        self.assertEqual(enrollment.end, datetime.datetime(2006, 1, 1, tzinfo=UTC))

    def test_merge_enrollments_not_overwrite_defaults(self):
        """Check if enrollments are added with default dates after setting other dates"""

        jsmith = api.add_identity(self.ctx, 'scm', email='jsmith@example')
        api.add_organization(self.ctx, 'Example')

        start_date = datetime.datetime(2004, 1, 1, tzinfo=UTC)
        end_date = datetime.datetime(2006, 1, 1, tzinfo=UTC)
        api.enroll(self.ctx, jsmith.uuid, 'Example',
                   from_date=start_date,
                   to_date=end_date)

        individual_db = Individual.objects.get(mk=jsmith.uuid)

        enrollments = individual_db.enrollments.all()

        enrollment = enrollments[0]
        self.assertEqual(enrollment.start, start_date)
        self.assertEqual(enrollment.end, end_date)

        # Tests
        # Add a new enrollment with a wider range (default dates) without ignore flag
        api.enroll(self.ctx,
                   jsmith.uuid, 'Example',
                   from_date=datetime.datetime(1900, 1, 1),
                   to_date=datetime.datetime(2100, 1, 1))

        individual_db = Individual.objects.get(mk=jsmith.uuid)

        enrollments = individual_db.enrollments.all()

        # Enrollment dates should change
        enrollment = enrollments[0]
        self.assertEqual(enrollment.start, datetime.datetime(1900, 1, 1, tzinfo=UTC))
        self.assertEqual(enrollment.end, datetime.datetime(2100, 1, 1, tzinfo=UTC))

    def test_merge_enrollments_overwrite_not_allowed(self):
        """
        Check if it fails when trying to set non-default values
        and the `ignore_default` flag is not active.
        """
        jsmith = api.add_identity(self.ctx, 'scm', email='jsmith@example')
        api.add_organization(self.ctx, 'Example')

        api.enroll(self.ctx, jsmith.uuid, 'Example')

        individual_db = Individual.objects.get(mk=jsmith.uuid)

        enrollments = individual_db.enrollments.all()

        enrollment = enrollments[0]
        self.assertEqual(enrollment.start, datetime.datetime(1900, 1, 1, tzinfo=UTC))
        self.assertEqual(enrollment.end, datetime.datetime(2100, 1, 1, tzinfo=UTC))

        trx_date = datetime_utcnow()  # After this datetime no transactions should be created

        msg = ENROLLMENT_RANGE_INVALID.format(start=r'2004-01-01 00:00:00\+00:00',
                                              end=r'2006-01-01 00:00:00\+00:00',
                                              org='Example')

        # Add a new enrollment with non-default dates
        with self.assertRaisesRegex(DuplicateRangeError, msg):
            api.enroll(self.ctx, jsmith.uuid, 'Example',
                       from_date=datetime.datetime(2004, 1, 1),
                       to_date=datetime.datetime(2006, 1, 1))

        # Check if there are no transactions created when there is an error
        transactions = Transaction.objects.filter(created_at__gt=trx_date)
        self.assertEqual(len(transactions), 0)

    def test_last_modified(self):
        """Check if last modification date is updated"""

        jsmith = api.add_identity(self.ctx, 'scm', email='jsmith@example')
        api.add_organization(self.ctx, 'Example')

        before_dt = datetime_utcnow()
        individual = api.enroll(self.ctx,
                                jsmith.uuid, 'Example',
                                from_date=datetime.datetime(2013, 1, 1),
                                to_date=datetime.datetime(2014, 1, 1))
        after_dt = datetime_utcnow()

        self.assertLessEqual(before_dt, individual.last_modified)
        self.assertGreaterEqual(after_dt, individual.last_modified)

    def test_period_invalid(self):
        """Check whether enrollments cannot be added giving invalid period ranges"""

        jsmith = api.add_identity(self.ctx, 'scm', email='jsmith@example')
        api.add_organization(self.ctx, 'Example')

        trx_date = datetime_utcnow()  # After this datetime no transactions should be created

        data = {
            'start': r'2001-01-01 00:00:00\+00:00',
            'end': r'1999-01-01 00:00:00\+00:00'
        }
        msg = PERIOD_INVALID_ERROR.format(**data)

        with self.assertRaisesRegex(InvalidValueError, msg):
            api.enroll(self.ctx,
                       jsmith.uuid, 'Example',
                       from_date=datetime.datetime(2001, 1, 1),
                       to_date=datetime.datetime(1999, 1, 1))

        # Check if there are no transactions created when there is an error
        transactions = Transaction.objects.filter(created_at__gt=trx_date)
        self.assertEqual(len(transactions), 0)

    def test_period_out_of_bounds(self):
        """Check whether enrollments cannot be added giving periods out of bounds"""

        jsmith = api.add_identity(self.ctx, 'scm', email='jsmith@example')
        api.add_organization(self.ctx, 'Example')

        trx_date = datetime_utcnow()  # After this datetime no transactions should be created

        data = {
            'type': 'start',
            'date': r'1899-12-31 23:59:59\+00:00'
        }
        msg = PERIOD_OUT_OF_BOUNDS_ERROR.format(**data)

        with self.assertRaisesRegex(InvalidValueError, msg):
            api.enroll(self.ctx,
                       jsmith.uuid, 'Example',
                       from_date=datetime.datetime(1899, 12, 31, 23, 59, 59, tzinfo=UTC))

        data = {
            'type': 'end',
            'date': r'2100-01-01 00:00:01\+00:00'
        }
        msg = PERIOD_OUT_OF_BOUNDS_ERROR.format(**data)

        with self.assertRaisesRegex(InvalidValueError, msg):
            api.enroll(self.ctx,
                       jsmith.uuid, 'Example',
                       to_date=datetime.datetime(2100, 1, 1, 0, 0, 1, tzinfo=UTC))

        data = {
            'type': 'start',
            'date': r'1898-12-31 23:59:59\+00:00'
        }
        msg = PERIOD_OUT_OF_BOUNDS_ERROR.format(**data)

        with self.assertRaisesRegex(InvalidValueError, msg):
            api.enroll(self.ctx,
                       jsmith.uuid, 'Example',
                       from_date=datetime.datetime(1898, 12, 31, 23, 59, 59, tzinfo=UTC),
                       to_date=datetime.datetime(1899, 12, 31, 23, 59, 59, tzinfo=UTC))

        # Check if there are no transactions created when there is an error
        transactions = Transaction.objects.filter(created_at__gt=trx_date)
        self.assertEqual(len(transactions), 0)

    def test_non_existing_uuid(self):
        """Check if it fails adding enrollments to not existing individuals"""

        api.add_identity(self.ctx, 'scm', email='jsmith@example')
        api.add_organization(self.ctx, 'Example')

        trx_date = datetime_utcnow()  # After this datetime no transactions should be created

        msg = NOT_FOUND_ERROR.format(entity='abcdefghijklmnopqrstuvwxyz')

        with self.assertRaisesRegex(NotFoundError, msg):
            api.enroll(self.ctx, 'abcdefghijklmnopqrstuvwxyz', 'Example')

        # Check if there are no transactions created when there is an error
        transactions = Transaction.objects.filter(created_at__gt=trx_date)
        self.assertEqual(len(transactions), 0)

    def test_non_existing_organization(self):
        """Check if it fails adding enrollments to not existing organizations"""

        jsmith = api.add_identity(self.ctx, 'scm', email='jsmith@example')
        api.add_organization(self.ctx, 'Example')

        trx_date = datetime_utcnow()  # After this datetime no transactions should be created

        msg = NOT_FOUND_ERROR.format(entity='Bitergia')

        with self.assertRaisesRegex(NotFoundError, msg):
            api.enroll(self.ctx, 'e8284285566fdc1f41c8a22bb84a295fc3c4cbb3', 'Bitergia')

        # Check if there are no transactions created when there is an error
        transactions = Transaction.objects.filter(created_at__gt=trx_date)
        self.assertEqual(len(transactions), 0)

    def test_already_exist_enrollment(self):
        """Test if it raises an exception when the enrollment for the given range already exists"""

        api.add_identity(self.ctx, 'scm', email='jsmith@example')
        api.add_organization(self.ctx, 'Example')

        api.enroll(self.ctx,
                   'e8284285566fdc1f41c8a22bb84a295fc3c4cbb3', 'Example',
                   from_date=datetime.datetime(1999, 1, 1),
                   to_date=datetime.datetime(2010, 1, 1))

        trx_date = datetime_utcnow()  # After this datetime no transactions should be created

        with self.assertRaises(DuplicateRangeError):
            api.enroll(self.ctx,
                       'e8284285566fdc1f41c8a22bb84a295fc3c4cbb3', 'Example',
                       from_date=datetime.datetime(1999, 1, 1),
                       to_date=datetime.datetime(2010, 1, 1))

        with self.assertRaises(DuplicateRangeError):
            api.enroll(self.ctx,
                       'e8284285566fdc1f41c8a22bb84a295fc3c4cbb3', 'Example',
                       from_date=datetime.datetime(2005, 1, 1),
                       to_date=datetime.datetime(2009, 1, 1))

        # Check if there are no transactions created when there is an error
        transactions = Transaction.objects.filter(created_at__gt=trx_date)
        self.assertEqual(len(transactions), 0)

    def test_locked_uuid(self):
        """Check if it fails when the individual is locked"""

        jsmith = api.add_identity(self.ctx, 'scm', email='jsmith@example')
        api.add_organization(self.ctx, 'Example')

        individual = Individual.objects.get(mk=jsmith.uuid)
        individual.is_locked = True
        individual.save()

        msg = UUID_LOCKED_ERROR.format(uuid=jsmith.uuid)
        with self.assertRaisesRegex(LockedIdentityError, msg):
            api.enroll(self.ctx,
                       jsmith.uuid, 'Example',
                       from_date=datetime.datetime(1999, 1, 1),
                       to_date=datetime.datetime(2000, 1, 1))

    def test_transaction(self):
        """Check if a transaction is created when adding an enrollment"""

        timestamp = datetime_utcnow()

        jsmith = api.add_identity(self.ctx, 'scm', email='jsmith@example')
        api.add_organization(self.ctx, 'Example')

        trx_date = datetime_utcnow()  # Ingnoring the transactions before this datetime

        api.enroll(self.ctx,
                   jsmith.uuid, 'Example',
                   from_date=datetime.datetime(1999, 1, 1),
                   to_date=datetime.datetime(2000, 1, 1))

        # Check if there are no transactions created when there is an error
        transactions = Transaction.objects.filter(created_at__gt=trx_date)
        self.assertEqual(len(transactions), 1)

        trx = transactions[0]
        self.assertIsInstance(trx, Transaction)
        self.assertEqual(trx.name, 'enroll')
        self.assertGreater(trx.created_at, timestamp)
        self.assertEqual(trx.authored_by, self.ctx.user.username)

    def test_operations(self):
        """Check if the right operations are created when deleting a domain"""

        timestamp = datetime_utcnow()

        jsmith = api.add_identity(self.ctx, 'scm', email='jsmith@example')
        org = api.add_organization(self.ctx, 'Example')

        trx_date = datetime_utcnow()

        api.enroll(self.ctx,
                   jsmith.uuid, 'Example',
                   from_date=datetime.datetime(1999, 1, 1),
                   to_date=datetime.datetime(2000, 1, 1))

        transactions = Transaction.objects.filter(created_at__gte=trx_date)
        trx = transactions[0]

        operations = Operation.objects.filter(trx=trx)
        self.assertEqual(len(operations), 1)

        op1 = operations[0]
        self.assertIsInstance(op1, Operation)
        self.assertEqual(op1.op_type, Operation.OpType.ADD.value)
        self.assertEqual(op1.entity_type, 'enrollment')
        self.assertEqual(op1.target, 'e8284285566fdc1f41c8a22bb84a295fc3c4cbb3')
        self.assertEqual(op1.trx, trx)
        self.assertGreater(op1.timestamp, timestamp)

        op1_args = json.loads(op1.args)
        self.assertEqual(len(op1_args), 4)
        self.assertEqual(op1_args['individual'], jsmith.individual.mk)
        self.assertEqual(op1_args['group'], org.name)
        self.assertEqual(op1_args['start'], str(datetime_to_utc(datetime.datetime(1999, 1, 1))))
        self.assertEqual(op1_args['end'], str(datetime_to_utc(datetime.datetime(2000, 1, 1))))


class TestWithdraw(TestCase):
    """Unit tests for withdraw"""

    def setUp(self):
        """Load initial dataset"""

        self.user = get_user_model().objects.create(username='test')
        self.ctx = SortingHatContext(self.user)

        api.add_organization(self.ctx, 'Example')
        api.add_organization(self.ctx, 'Bitergia')

        api.add_identity(self.ctx, 'scm', email='jsmith@example')
        api.enroll(self.ctx,
                   'e8284285566fdc1f41c8a22bb84a295fc3c4cbb3', 'Example',
                   from_date=datetime.datetime(2006, 1, 1),
                   to_date=datetime.datetime(2008, 1, 1))
        api.enroll(self.ctx,
                   'e8284285566fdc1f41c8a22bb84a295fc3c4cbb3', 'Example',
                   from_date=datetime.datetime(2009, 1, 1),
                   to_date=datetime.datetime(2011, 1, 1))
        api.enroll(self.ctx,
                   'e8284285566fdc1f41c8a22bb84a295fc3c4cbb3', 'Example',
                   from_date=datetime.datetime(2012, 1, 1),
                   to_date=datetime.datetime(2014, 1, 1))
        api.enroll(self.ctx,
                   'e8284285566fdc1f41c8a22bb84a295fc3c4cbb3', 'Bitergia',
                   from_date=datetime.datetime(2012, 1, 1),
                   to_date=datetime.datetime(2014, 1, 1))

        api.add_identity(self.ctx, 'scm', email='jrae@example')
        api.enroll(self.ctx,
                   '3283e58cef2b80007aa1dfc16f6dd20ace1aee96', 'Example',
                   from_date=datetime.datetime(2012, 1, 1),
                   to_date=datetime.datetime(2014, 1, 1))

    def test_withdraw(self):
        """Check whether it withdraws an individual from an organization during the given period"""

        individual = api.withdraw(self.ctx,
                                  'e8284285566fdc1f41c8a22bb84a295fc3c4cbb3', 'Example',
                                  from_date=datetime.datetime(2007, 1, 1),
                                  to_date=datetime.datetime(2013, 1, 1))

        # Tests
        self.assertIsInstance(individual, Individual)

        enrollments = individual.enrollments.all()
        self.assertEqual(len(enrollments), 3)

        enrollment = enrollments[0]
        self.assertEqual(enrollment.group.name, 'Example')
        self.assertEqual(enrollment.start, datetime.datetime(2006, 1, 1, tzinfo=UTC))
        self.assertEqual(enrollment.end, datetime.datetime(2007, 1, 1, tzinfo=UTC))

        enrollment = enrollments[1]
        self.assertEqual(enrollment.group.name, 'Bitergia')
        self.assertEqual(enrollment.start, datetime.datetime(2012, 1, 1, tzinfo=UTC))
        self.assertEqual(enrollment.end, datetime.datetime(2014, 1, 1, tzinfo=UTC))

        enrollment = enrollments[2]
        self.assertEqual(enrollment.group.name, 'Example')
        self.assertEqual(enrollment.start, datetime.datetime(2013, 1, 1, tzinfo=UTC))
        self.assertEqual(enrollment.end, datetime.datetime(2014, 1, 1, tzinfo=UTC))

        # Check database object
        individual_db = Individual.objects.get(mk='e8284285566fdc1f41c8a22bb84a295fc3c4cbb3')
        enrollments_db = individual_db.enrollments.all()
        self.assertEqual(len(enrollments_db), 3)

        enrollment_db = enrollments_db[0]
        self.assertEqual(enrollment_db.group.name, 'Example')
        self.assertEqual(enrollment_db.start, datetime.datetime(2006, 1, 1, tzinfo=UTC))
        self.assertEqual(enrollment_db.end, datetime.datetime(2007, 1, 1, tzinfo=UTC))

        enrollment_db = enrollments_db[1]
        self.assertEqual(enrollment_db.group.name, 'Bitergia')
        self.assertEqual(enrollment_db.start, datetime.datetime(2012, 1, 1, tzinfo=UTC))
        self.assertEqual(enrollment_db.end, datetime.datetime(2014, 1, 1, tzinfo=UTC))

        enrollment_db = enrollments_db[2]
        self.assertEqual(enrollment_db.group.name, 'Example')
        self.assertEqual(enrollment_db.start, datetime.datetime(2013, 1, 1, tzinfo=UTC))
        self.assertEqual(enrollment_db.end, datetime.datetime(2014, 1, 1, tzinfo=UTC))

        # Other enrollments were not deleted
        individual_db = Individual.objects.get(mk='3283e58cef2b80007aa1dfc16f6dd20ace1aee96')
        enrollments_db = individual_db.enrollments.all()
        self.assertEqual(len(enrollments_db), 1)

        enrollment_db = enrollments_db[0]
        self.assertEqual(enrollment_db.group.name, 'Example')
        self.assertEqual(enrollment_db.start, datetime.datetime(2012, 1, 1, tzinfo=UTC))
        self.assertEqual(enrollment_db.end, datetime.datetime(2014, 1, 1, tzinfo=UTC))

    def test_withdraw_using_any_identity_uuid(self):
        """
        Check whether it withdraws an individual from an organization
        during the given period using any valid identity uuid
        """
        api.add_identity(self.ctx, 'mls', email='jsmith@example',
                         uuid='e8284285566fdc1f41c8a22bb84a295fc3c4cbb3')

        individual = api.withdraw(self.ctx,
                                  'de176236636bc488d31e9f91952ecfc6d976a69e', 'Example',
                                  from_date=datetime.datetime(2007, 1, 1),
                                  to_date=datetime.datetime(2013, 1, 1))

        # Tests
        self.assertIsInstance(individual, Individual)

        enrollments = individual.enrollments.all()
        self.assertEqual(len(enrollments), 3)

        enrollment = enrollments[0]
        self.assertEqual(enrollment.group.name, 'Example')
        self.assertEqual(enrollment.start, datetime.datetime(2006, 1, 1, tzinfo=UTC))
        self.assertEqual(enrollment.end, datetime.datetime(2007, 1, 1, tzinfo=UTC))

        enrollment = enrollments[1]
        self.assertEqual(enrollment.group.name, 'Bitergia')
        self.assertEqual(enrollment.start, datetime.datetime(2012, 1, 1, tzinfo=UTC))
        self.assertEqual(enrollment.end, datetime.datetime(2014, 1, 1, tzinfo=UTC))

        enrollment = enrollments[2]
        self.assertEqual(enrollment.group.name, 'Example')
        self.assertEqual(enrollment.start, datetime.datetime(2013, 1, 1, tzinfo=UTC))
        self.assertEqual(enrollment.end, datetime.datetime(2014, 1, 1, tzinfo=UTC))

        # Check database object
        individual_db = Individual.objects.get(mk='e8284285566fdc1f41c8a22bb84a295fc3c4cbb3')
        enrollments_db = individual_db.enrollments.all()
        self.assertEqual(len(enrollments_db), 3)

        enrollment_db = enrollments_db[0]
        self.assertEqual(enrollment_db.group.name, 'Example')
        self.assertEqual(enrollment_db.start, datetime.datetime(2006, 1, 1, tzinfo=UTC))
        self.assertEqual(enrollment_db.end, datetime.datetime(2007, 1, 1, tzinfo=UTC))

        enrollment_db = enrollments_db[1]
        self.assertEqual(enrollment_db.group.name, 'Bitergia')
        self.assertEqual(enrollment_db.start, datetime.datetime(2012, 1, 1, tzinfo=UTC))
        self.assertEqual(enrollment_db.end, datetime.datetime(2014, 1, 1, tzinfo=UTC))

        enrollment_db = enrollments_db[2]
        self.assertEqual(enrollment_db.group.name, 'Example')
        self.assertEqual(enrollment_db.start, datetime.datetime(2013, 1, 1, tzinfo=UTC))
        self.assertEqual(enrollment_db.end, datetime.datetime(2014, 1, 1, tzinfo=UTC))

        # Other enrollments were not deleted
        individual_db = Individual.objects.get(mk='3283e58cef2b80007aa1dfc16f6dd20ace1aee96')
        enrollments_db = individual_db.enrollments.all()
        self.assertEqual(len(enrollments_db), 1)

        enrollment_db = enrollments_db[0]
        self.assertEqual(enrollment_db.group.name, 'Example')
        self.assertEqual(enrollment_db.start, datetime.datetime(2012, 1, 1, tzinfo=UTC))
        self.assertEqual(enrollment_db.end, datetime.datetime(2014, 1, 1, tzinfo=UTC))

    def test_withdraw_default_ranges(self):
        """Check if it withdraws an individual using default ranges when they are not given"""

        individual = api.withdraw(self.ctx, 'e8284285566fdc1f41c8a22bb84a295fc3c4cbb3', 'Example')

        # Tests
        self.assertIsInstance(individual, Individual)

        enrollments = individual.enrollments.all()
        self.assertEqual(len(enrollments), 1)

        enrollment = enrollments[0]
        self.assertEqual(enrollment.group.name, 'Bitergia')
        self.assertEqual(enrollment.start, datetime.datetime(2012, 1, 1, tzinfo=UTC))
        self.assertEqual(enrollment.end, datetime.datetime(2014, 1, 1, tzinfo=UTC))

        # Check database object
        individual_db = Individual.objects.get(mk='e8284285566fdc1f41c8a22bb84a295fc3c4cbb3')
        enrollments_db = individual_db.enrollments.all()
        self.assertEqual(len(enrollments_db), 1)

        enrollment_db = enrollments_db[0]
        self.assertEqual(enrollment_db.group.name, 'Bitergia')
        self.assertEqual(enrollment_db.start, datetime.datetime(2012, 1, 1, tzinfo=UTC))
        self.assertEqual(enrollment_db.end, datetime.datetime(2014, 1, 1, tzinfo=UTC))

    def test_withdraw_from_team(self):
        """Check whether it withdraws an individual from an organization during the given period"""

        api.add_team(self.ctx, 'Example Team', organization='Example')

        individual = api.enroll(self.ctx,
                                'e8284285566fdc1f41c8a22bb84a295fc3c4cbb3',
                                'Example Team',
                                parent_org='Example',
                                from_date=datetime.datetime(2020, 1, 1),
                                to_date=datetime.datetime(2022, 1, 1))

        enrollments = individual.enrollments.all()
        self.assertEqual(len(enrollments), 5)

        individual = api.withdraw(self.ctx,
                                  'e8284285566fdc1f41c8a22bb84a295fc3c4cbb3',
                                  'Example Team',
                                  parent_org='Example',
                                  from_date=datetime.datetime(2020, 1, 1),
                                  to_date=datetime.datetime(2022, 1, 1))

        # Tests
        self.assertIsInstance(individual, Individual)

        enrollments = individual.enrollments.all()
        self.assertEqual(len(enrollments), 4)

    def test_last_modified(self):
        """Check if last modification date is updated"""

        before_dt = datetime_utcnow()
        individual = api.withdraw(self.ctx, 'e8284285566fdc1f41c8a22bb84a295fc3c4cbb3', 'Example')
        after_dt = datetime_utcnow()

        self.assertLessEqual(before_dt, individual.last_modified)
        self.assertGreaterEqual(after_dt, individual.last_modified)

    def test_period_invalid(self):
        """Check whether enrollments cannot be withdrawn giving invalid period ranges"""

        trx_date = datetime_utcnow()  # After this datetime no transactions should be created

        data = {
            'from_date': r'2001-01-01 00:00:00\+00:00',
            'to_date': r'1999-01-01 00:00:00\+00:00'
        }
        msg = WITHDRAW_PERIOD_INVALID_ERROR.format(**data)

        with self.assertRaisesRegex(InvalidValueError, msg):
            api.withdraw(self.ctx,
                         'e8284285566fdc1f41c8a22bb84a295fc3c4cbb3', 'Example',
                         from_date=datetime.datetime(2001, 1, 1),
                         to_date=datetime.datetime(1999, 1, 1))

        # Check if there are no transactions created when there is an error
        transactions = Transaction.objects.filter(created_at__gt=trx_date)
        self.assertEqual(len(transactions), 0)

    def test_period_out_of_bounds(self):
        """Check whether enrollments cannot be withdrawn giving periods out of bounds"""

        trx_date = datetime_utcnow()  # After this datetime no transactions should be created

        data = {
            'type': 'from_date',
            'date': r'1899-12-31 23:59:59\+00:00'
        }
        msg = PERIOD_OUT_OF_BOUNDS_ERROR.format(**data)

        with self.assertRaisesRegex(InvalidValueError, msg):
            api.withdraw(self.ctx,
                         'e8284285566fdc1f41c8a22bb84a295fc3c4cbb3', 'Example',
                         from_date=datetime.datetime(1899, 12, 31, 23, 59, 59))

        data = {
            'type': 'to_date',
            'date': r'2100-01-01 00:00:01\+00:00'
        }
        msg = PERIOD_OUT_OF_BOUNDS_ERROR.format(**data)

        with self.assertRaisesRegex(InvalidValueError, msg):
            api.withdraw(self.ctx,
                         'e8284285566fdc1f41c8a22bb84a295fc3c4cbb3', 'Example',
                         to_date=datetime.datetime(2100, 1, 1, 0, 0, 1))

        data = {
            'type': 'from_date',
            'date': r'1898-12-31 23:59:59\+00:00'
        }
        msg = PERIOD_OUT_OF_BOUNDS_ERROR.format(**data)

        with self.assertRaisesRegex(InvalidValueError, msg):
            api.withdraw(self.ctx,
                         'e8284285566fdc1f41c8a22bb84a295fc3c4cbb3', 'Example',
                         from_date=datetime.datetime(1898, 12, 31, 23, 59, 59),
                         to_date=datetime.datetime(1899, 12, 31, 23, 59, 59))

        # Check if there are no transactions created when there is an error
        transactions = Transaction.objects.filter(created_at__gt=trx_date)
        self.assertEqual(len(transactions), 0)

    def test_non_existing_uuid(self):
        """Check if it fails withdrawing from not existing individuals"""

        trx_date = datetime_utcnow()  # After this datetime no transactions should be created

        msg = NOT_FOUND_ERROR.format(entity='abcdefghijklmnopqrstuvwxyz')

        with self.assertRaisesRegex(NotFoundError, msg):
            api.withdraw(self.ctx, 'abcdefghijklmnopqrstuvwxyz', 'Example')

        # Check if there are no transactions created when there is an error
        transactions = Transaction.objects.filter(created_at__gt=trx_date)
        self.assertEqual(len(transactions), 0)

    def test_non_existing_organization(self):
        """Check if it fails withdrawing from not existing organizations"""

        trx_date = datetime_utcnow()  # After this datetime no transactions should be created

        msg = NOT_FOUND_ERROR.format(entity='LibreSoft')

        with self.assertRaisesRegex(NotFoundError, msg):
            api.withdraw(self.ctx, 'e8284285566fdc1f41c8a22bb84a295fc3c4cbb3', 'LibreSoft')

        # Check if there are no transactions created when there is an error
        transactions = Transaction.objects.filter(created_at__gt=trx_date)
        self.assertEqual(len(transactions), 0)

    def test_non_existing_enrollment(self):
        """Check if it fails withdrawing not existing enrollments"""

        trx_date = datetime_utcnow()  # After this datetime no transactions should be created

        with self.assertRaises(NotFoundError):
            api.withdraw(self.ctx,
                         'e8284285566fdc1f41c8a22bb84a295fc3c4cbb3', 'Example',
                         from_date=datetime.datetime(2050, 1, 1),
                         to_date=datetime.datetime(2060, 1, 1))

        # Check if there are no transactions created when there is an error
        transactions = Transaction.objects.filter(created_at__gt=trx_date)
        self.assertEqual(len(transactions), 0)

    def test_locked_uuid(self):
        """Check if it fails when the individual is locked"""

        uuid = 'e8284285566fdc1f41c8a22bb84a295fc3c4cbb3'

        individual = Individual.objects.get(mk=uuid)
        individual.is_locked = True
        individual.save()

        msg = UUID_LOCKED_ERROR.format(uuid=uuid)
        with self.assertRaisesRegex(LockedIdentityError, msg):
            api.withdraw(self.ctx,
                         'e8284285566fdc1f41c8a22bb84a295fc3c4cbb3', 'Example',
                         from_date=datetime.datetime(2007, 1, 1),
                         to_date=datetime.datetime(2013, 1, 1))

    def test_transaction(self):
        """Check if a transaction is created when deleting an enrollment"""

        timestamp = datetime_utcnow()

        api.withdraw(self.ctx,
                     'e8284285566fdc1f41c8a22bb84a295fc3c4cbb3', 'Example',
                     from_date=datetime.datetime(2007, 1, 1),
                     to_date=datetime.datetime(2013, 1, 1))

        transactions = Transaction.objects.filter(created_at__gte=timestamp)
        self.assertEqual(len(transactions), 1)

        trx = transactions[0]
        self.assertIsInstance(trx, Transaction)
        self.assertEqual(trx.name, 'withdraw')
        self.assertGreater(trx.created_at, timestamp)
        self.assertEqual(trx.authored_by, self.ctx.user.username)

    def test_operations(self):
        """Check if the right operations are created when deleting an enrollment"""

        timestamp = datetime_utcnow()

        api.withdraw(self.ctx,
                     'e8284285566fdc1f41c8a22bb84a295fc3c4cbb3', 'Example',
                     from_date=datetime.datetime(2007, 1, 1),
                     to_date=datetime.datetime(2013, 1, 1))

        transactions = Transaction.objects.filter(created_at__gte=timestamp)
        trx = transactions[0]

        operations = Operation.objects.filter(trx=trx)
        self.assertEqual(len(operations), 5)

        op1 = operations[0]
        self.assertIsInstance(op1, Operation)
        self.assertEqual(op1.op_type, Operation.OpType.DELETE.value)
        self.assertEqual(op1.entity_type, 'enrollment')
        self.assertEqual(op1.target, 'e8284285566fdc1f41c8a22bb84a295fc3c4cbb3')
        self.assertEqual(op1.trx, trx)
        self.assertGreater(op1.timestamp, timestamp)

        op1_args = json.loads(op1.args)
        self.assertEqual(len(op1_args), 4)
        self.assertEqual(op1_args['mk'], 'e8284285566fdc1f41c8a22bb84a295fc3c4cbb3')
        self.assertEqual(op1_args['group'], 'Example')
        self.assertEqual(op1_args['start'], str(datetime_to_utc(datetime.datetime(2006, 1, 1))))
        self.assertEqual(op1_args['end'], str(datetime_to_utc(datetime.datetime(2008, 1, 1))))

        op2 = operations[1]
        self.assertIsInstance(op2, Operation)
        self.assertEqual(op2.op_type, Operation.OpType.DELETE.value)
        self.assertEqual(op2.entity_type, 'enrollment')
        self.assertEqual(op2.target, 'e8284285566fdc1f41c8a22bb84a295fc3c4cbb3')
        self.assertEqual(op2.trx, trx)
        self.assertGreater(op2.timestamp, timestamp)

        op2_args = json.loads(op2.args)
        self.assertEqual(len(op2_args), 4)
        self.assertEqual(op2_args['mk'], 'e8284285566fdc1f41c8a22bb84a295fc3c4cbb3')
        self.assertEqual(op2_args['group'], 'Example')
        self.assertEqual(op2_args['start'], str(datetime_to_utc(datetime.datetime(2009, 1, 1))))
        self.assertEqual(op2_args['end'], str(datetime_to_utc(datetime.datetime(2011, 1, 1))))

        op3 = operations[2]
        self.assertIsInstance(op3, Operation)
        self.assertEqual(op3.op_type, Operation.OpType.DELETE.value)
        self.assertEqual(op3.entity_type, 'enrollment')
        self.assertEqual(op3.target, 'e8284285566fdc1f41c8a22bb84a295fc3c4cbb3')
        self.assertEqual(op3.trx, trx)
        self.assertGreater(op3.timestamp, timestamp)

        op3_args = json.loads(op3.args)
        self.assertEqual(len(op3_args), 4)
        self.assertEqual(op3_args['mk'], 'e8284285566fdc1f41c8a22bb84a295fc3c4cbb3')
        self.assertEqual(op3_args['group'], 'Example')
        self.assertEqual(op3_args['start'], str(datetime_to_utc(datetime.datetime(2012, 1, 1))))
        self.assertEqual(op3_args['end'], str(datetime_to_utc(datetime.datetime(2014, 1, 1))))

        op4 = operations[3]
        self.assertIsInstance(op4, Operation)
        self.assertEqual(op4.op_type, Operation.OpType.ADD.value)
        self.assertEqual(op4.entity_type, 'enrollment')
        self.assertEqual(op4.target, 'e8284285566fdc1f41c8a22bb84a295fc3c4cbb3')
        self.assertEqual(op4.trx, trx)
        self.assertGreater(op4.timestamp, timestamp)

        op4_args = json.loads(op4.args)
        self.assertEqual(len(op4_args), 4)
        self.assertEqual(op4_args['individual'], 'e8284285566fdc1f41c8a22bb84a295fc3c4cbb3')
        self.assertEqual(op4_args['group'], 'Example')
        self.assertEqual(op4_args['start'], str(datetime_to_utc(datetime.datetime(2006, 1, 1))))
        self.assertEqual(op4_args['end'], str(datetime_to_utc(datetime.datetime(2007, 1, 1))))

        op5 = operations[4]
        self.assertIsInstance(op5, Operation)
        self.assertEqual(op5.op_type, Operation.OpType.ADD.value)
        self.assertEqual(op5.entity_type, 'enrollment')
        self.assertEqual(op5.target, 'e8284285566fdc1f41c8a22bb84a295fc3c4cbb3')
        self.assertEqual(op5.trx, trx)
        self.assertGreater(op5.timestamp, timestamp)

        op5_args = json.loads(op5.args)
        self.assertEqual(len(op5_args), 4)
        self.assertEqual(op5_args['individual'], 'e8284285566fdc1f41c8a22bb84a295fc3c4cbb3')
        self.assertEqual(op5_args['group'], 'Example')
        self.assertEqual(op5_args['start'], str(datetime_to_utc(datetime.datetime(2013, 1, 1))))
        self.assertEqual(op5_args['end'], str(datetime_to_utc(datetime.datetime(2014, 1, 1))))


class TestUpdateEnrollment(TestCase):
    """Unit tests for update_enrollment"""

    def setUp(self):
        """Load initial dataset"""

        self.user = get_user_model().objects.create(username='test')
        self.ctx = SortingHatContext(self.user)

        api.add_organization(self.ctx, 'Example')
        api.add_organization(self.ctx, 'Bitergia')

        api.add_identity(self.ctx, 'scm', email='jsmith@example')
        api.enroll(self.ctx,
                   'e8284285566fdc1f41c8a22bb84a295fc3c4cbb3', 'Example',
                   from_date=datetime.datetime(2006, 1, 1),
                   to_date=datetime.datetime(2008, 1, 1))
        api.enroll(self.ctx,
                   'e8284285566fdc1f41c8a22bb84a295fc3c4cbb3', 'Example',
                   from_date=datetime.datetime(2009, 1, 1),
                   to_date=datetime.datetime(2011, 1, 1))
        api.enroll(self.ctx,
                   'e8284285566fdc1f41c8a22bb84a295fc3c4cbb3', 'Example',
                   from_date=datetime.datetime(2012, 1, 1),
                   to_date=datetime.datetime(2014, 1, 1))
        api.enroll(self.ctx,
                   'e8284285566fdc1f41c8a22bb84a295fc3c4cbb3', 'Bitergia',
                   from_date=datetime.datetime(2012, 1, 1),
                   to_date=datetime.datetime(2014, 1, 1))

        api.add_identity(self.ctx, 'scm', email='jrae@example')
        api.enroll(self.ctx,
                   '3283e58cef2b80007aa1dfc16f6dd20ace1aee96', 'Example',
                   from_date=datetime.datetime(2012, 1, 1),
                   to_date=datetime.datetime(2014, 1, 1))

    def test_update_enrollment(self):
        """Check whether it updates an individual's enrollment from an organization during the given period"""

        individual = api.update_enrollment(self.ctx,
                                           '3283e58cef2b80007aa1dfc16f6dd20ace1aee96', 'Example',
                                           datetime.datetime(2012, 1, 1),
                                           datetime.datetime(2014, 1, 1),
                                           new_from_date=datetime.datetime(2012, 1, 2),
                                           new_to_date=datetime.datetime(2013, 12, 31))

        # Tests
        self.assertIsInstance(individual, Individual)

        enrollments = individual.enrollments.all()
        self.assertEqual(len(enrollments), 1)

        enrollment = enrollments[0]
        self.assertEqual(enrollment.group.name, 'Example')
        self.assertEqual(enrollment.start, datetime.datetime(2012, 1, 2, tzinfo=UTC))
        self.assertEqual(enrollment.end, datetime.datetime(2013, 12, 31, tzinfo=UTC))

        # Check database objects
        individual_db = Individual.objects.get(mk='3283e58cef2b80007aa1dfc16f6dd20ace1aee96')
        enrollments_db = individual_db.enrollments.all()
        self.assertEqual(len(enrollments_db), 1)

        enrollment_db = enrollments_db[0]
        self.assertEqual(enrollment_db.group.name, 'Example')
        self.assertEqual(enrollment.start, datetime.datetime(2012, 1, 2, tzinfo=UTC))
        self.assertEqual(enrollment.end, datetime.datetime(2013, 12, 31, tzinfo=UTC))

        # Other enrollments were not modified
        individual_db = Individual.objects.get(mk='e8284285566fdc1f41c8a22bb84a295fc3c4cbb3')
        enrollments_db = individual_db.enrollments.all()
        self.assertEqual(len(enrollments_db), 4)

        enrollment_db = enrollments_db[0]
        self.assertEqual(enrollment_db.group.name, 'Example')
        self.assertEqual(enrollment_db.start, datetime.datetime(2006, 1, 1, tzinfo=UTC))
        self.assertEqual(enrollment_db.end, datetime.datetime(2008, 1, 1, tzinfo=UTC))

        enrollment_db = enrollments_db[1]
        self.assertEqual(enrollment_db.group.name, 'Example')
        self.assertEqual(enrollment_db.start, datetime.datetime(2009, 1, 1, tzinfo=UTC))
        self.assertEqual(enrollment_db.end, datetime.datetime(2011, 1, 1, tzinfo=UTC))

        enrollment_db = enrollments_db[2]
        self.assertEqual(enrollment_db.group.name, 'Example')
        self.assertEqual(enrollment_db.start, datetime.datetime(2012, 1, 1, tzinfo=UTC))
        self.assertEqual(enrollment_db.end, datetime.datetime(2014, 1, 1, tzinfo=UTC))

        enrollment_db = enrollments_db[3]
        self.assertEqual(enrollment_db.group.name, 'Bitergia')
        self.assertEqual(enrollment_db.start, datetime.datetime(2012, 1, 1, tzinfo=UTC))
        self.assertEqual(enrollment_db.end, datetime.datetime(2014, 1, 1, tzinfo=UTC))

    def test_update_using_any_identity_uuid(self):
        """
        Check whether it updates an enrollment from an individual
        during the given period using any valid identity uuid
        """
        api.add_identity(self.ctx, 'mls', email='jsmith@example',
                         uuid='3283e58cef2b80007aa1dfc16f6dd20ace1aee96')

        individual = api.update_enrollment(self.ctx,
                                           'de176236636bc488d31e9f91952ecfc6d976a69e', 'Example',
                                           datetime.datetime(2012, 1, 1),
                                           datetime.datetime(2014, 1, 1),
                                           new_from_date=datetime.datetime(2012, 1, 2),
                                           new_to_date=datetime.datetime(2013, 12, 31))

        # Tests
        self.assertIsInstance(individual, Individual)

        enrollments = individual.enrollments.all()
        self.assertEqual(len(enrollments), 1)

        enrollment = enrollments[0]
        self.assertEqual(enrollment.group.name, 'Example')
        self.assertEqual(enrollment.start, datetime.datetime(2012, 1, 2, tzinfo=UTC))
        self.assertEqual(enrollment.end, datetime.datetime(2013, 12, 31, tzinfo=UTC))

        # Check database objects
        individual_db = Individual.objects.get(mk='3283e58cef2b80007aa1dfc16f6dd20ace1aee96')
        enrollments_db = individual_db.enrollments.all()
        self.assertEqual(len(enrollments_db), 1)

        enrollment_db = enrollments_db[0]
        self.assertEqual(enrollment_db.group.name, 'Example')
        self.assertEqual(enrollment.start, datetime.datetime(2012, 1, 2, tzinfo=UTC))
        self.assertEqual(enrollment.end, datetime.datetime(2013, 12, 31, tzinfo=UTC))

        # Other enrollments were not modified
        individual_db = Individual.objects.get(mk='e8284285566fdc1f41c8a22bb84a295fc3c4cbb3')
        enrollments_db = individual_db.enrollments.all()
        self.assertEqual(len(enrollments_db), 4)

        enrollment_db = enrollments_db[0]
        self.assertEqual(enrollment_db.group.name, 'Example')
        self.assertEqual(enrollment_db.start, datetime.datetime(2006, 1, 1, tzinfo=UTC))
        self.assertEqual(enrollment_db.end, datetime.datetime(2008, 1, 1, tzinfo=UTC))

        enrollment_db = enrollments_db[1]
        self.assertEqual(enrollment_db.group.name, 'Example')
        self.assertEqual(enrollment_db.start, datetime.datetime(2009, 1, 1, tzinfo=UTC))
        self.assertEqual(enrollment_db.end, datetime.datetime(2011, 1, 1, tzinfo=UTC))

        enrollment_db = enrollments_db[2]
        self.assertEqual(enrollment_db.group.name, 'Example')
        self.assertEqual(enrollment_db.start, datetime.datetime(2012, 1, 1, tzinfo=UTC))
        self.assertEqual(enrollment_db.end, datetime.datetime(2014, 1, 1, tzinfo=UTC))

        enrollment_db = enrollments_db[3]
        self.assertEqual(enrollment_db.group.name, 'Bitergia')
        self.assertEqual(enrollment_db.start, datetime.datetime(2012, 1, 1, tzinfo=UTC))
        self.assertEqual(enrollment_db.end, datetime.datetime(2014, 1, 1, tzinfo=UTC))

    def test_update_no_new_to_date(self):
        """Check if the enrollment is updated as expected when one of the new dates is not provided"""

        # Test only with 'newFromDate' date, missing 'newToDate'
        individual = api.update_enrollment(self.ctx,
                                           '3283e58cef2b80007aa1dfc16f6dd20ace1aee96', 'Example',
                                           datetime.datetime(2012, 1, 1),
                                           datetime.datetime(2014, 1, 1),
                                           new_from_date=datetime.datetime(2012, 1, 2))

        # Tests
        self.assertIsInstance(individual, Individual)

        enrollments = individual.enrollments.all()
        self.assertEqual(len(enrollments), 1)

        enrollment = enrollments[0]
        self.assertEqual(enrollment.group.name, 'Example')
        self.assertEqual(enrollment.start, datetime.datetime(2012, 1, 2, tzinfo=UTC))
        self.assertEqual(enrollment.end, datetime.datetime(2014, 1, 1, tzinfo=UTC))

        # Check database objects
        individual_db = Individual.objects.get(mk='3283e58cef2b80007aa1dfc16f6dd20ace1aee96')
        enrollments_db = individual_db.enrollments.all()
        self.assertEqual(len(enrollments_db), 1)

        enrollment_db = enrollments_db[0]
        self.assertEqual(enrollment_db.group.name, 'Example')
        self.assertEqual(enrollment.start, datetime.datetime(2012, 1, 2, tzinfo=UTC))
        self.assertEqual(enrollment.end, datetime.datetime(2014, 1, 1, tzinfo=UTC))

    def test_update_no_new_from_date(self):
        """Check if the enrollment is updated as expected when one of the new dates is not provided"""

        # Test only with 'newToDate' date, missing 'newFromDate'
        individual = api.update_enrollment(self.ctx,
                                           '3283e58cef2b80007aa1dfc16f6dd20ace1aee96', 'Example',
                                           datetime.datetime(2012, 1, 1),
                                           datetime.datetime(2014, 1, 1),
                                           new_to_date=datetime.datetime(2013, 12, 31))

        # Tests
        self.assertIsInstance(individual, Individual)

        enrollments = individual.enrollments.all()
        self.assertEqual(len(enrollments), 1)

        enrollment = enrollments[0]
        self.assertEqual(enrollment.group.name, 'Example')
        self.assertEqual(enrollment.start, datetime.datetime(2012, 1, 1, tzinfo=UTC))
        self.assertEqual(enrollment.end, datetime.datetime(2013, 12, 31, tzinfo=UTC))

        # Check database objects
        individual_db = Individual.objects.get(mk='3283e58cef2b80007aa1dfc16f6dd20ace1aee96')
        enrollments_db = individual_db.enrollments.all()
        self.assertEqual(len(enrollments_db), 1)

        enrollment_db = enrollments_db[0]
        self.assertEqual(enrollment_db.group.name, 'Example')
        self.assertEqual(enrollment.start, datetime.datetime(2012, 1, 1, tzinfo=UTC))
        self.assertEqual(enrollment.end, datetime.datetime(2013, 12, 31, tzinfo=UTC))

    def test_update_both_new_dates_none(self):
        """Check if it fails when no new dates are provided (None)"""

        trx_date = datetime_utcnow()  # After this datetime no transactions should be created

        with self.assertRaisesRegex(InvalidValueError, BOTH_NEW_DATES_NONE_OR_EMPTY_ERROR):
            api.update_enrollment(self.ctx,
                                  '3283e58cef2b80007aa1dfc16f6dd20ace1aee96', 'Example',
                                  datetime.datetime(2012, 1, 1),
                                  datetime.datetime(2014, 1, 1))

        # Check if there are no transactions created when there is an error
        transactions = Transaction.objects.filter(created_at__gt=trx_date)
        self.assertEqual(len(transactions), 0)

    def test_update_both_new_dates_empty(self):
        """Check if it fails when no new dates are provided (empty)"""

        trx_date = datetime_utcnow()  # After this datetime no transactions should be created

        with self.assertRaisesRegex(InvalidValueError, BOTH_NEW_DATES_NONE_OR_EMPTY_ERROR):
            api.update_enrollment(self.ctx,
                                  '3283e58cef2b80007aa1dfc16f6dd20ace1aee96', 'Example',
                                  datetime.datetime(2012, 1, 1),
                                  datetime.datetime(2014, 1, 1),
                                  new_from_date='', new_to_date='')

        # Check if there are no transactions created when there is an error
        transactions = Transaction.objects.filter(created_at__gt=trx_date)
        self.assertEqual(len(transactions), 0)

    def test_update_empty_former_dates(self):
        """Check if it fails when former dates are empty"""

        # Empty from_date
        with self.assertRaisesRegex(InvalidValueError, FROM_DATE_NONE_OR_EMPTY_ERROR):
            api.update_enrollment(self.ctx,
                                  '3283e58cef2b80007aa1dfc16f6dd20ace1aee96', 'Example',
                                  '', datetime.datetime(2014, 1, 1),
                                  new_from_date=datetime.datetime(2012, 1, 2),
                                  new_to_date=datetime.datetime(2013, 12, 31))

        # Empty to_date
        with self.assertRaisesRegex(InvalidValueError, TO_DATE_NONE_OR_EMPTY_ERROR):
            api.update_enrollment(self.ctx,
                                  '3283e58cef2b80007aa1dfc16f6dd20ace1aee96', 'Example',
                                  datetime.datetime(2014, 1, 1), '',
                                  new_from_date=datetime.datetime(2012, 1, 2),
                                  new_to_date=datetime.datetime(2013, 12, 31))

        # Both dates empty
        with self.assertRaisesRegex(InvalidValueError, FROM_DATE_NONE_OR_EMPTY_ERROR):
            api.update_enrollment(self.ctx,
                                  '3283e58cef2b80007aa1dfc16f6dd20ace1aee96', 'Example',
                                  '', '',
                                  new_from_date=datetime.datetime(2012, 1, 2),
                                  new_to_date=datetime.datetime(2013, 12, 31))

    def test_update_none_former_from_date(self):
        """Check if it fails when former from_date is None"""

        with self.assertRaisesRegex(InvalidValueError, FROM_DATE_NONE_OR_EMPTY_ERROR):
            api.update_enrollment(self.ctx,
                                  '3283e58cef2b80007aa1dfc16f6dd20ace1aee96', 'Example',
                                  None, datetime.datetime(2014, 1, 1),
                                  new_from_date=datetime.datetime(2012, 1, 2),
                                  new_to_date=datetime.datetime(2013, 12, 31))

    def test_update_none_former_to_date(self):
        """Check if it fails when former to_date is None"""

        with self.assertRaisesRegex(InvalidValueError, TO_DATE_NONE_OR_EMPTY_ERROR):
            api.update_enrollment(self.ctx,
                                  '3283e58cef2b80007aa1dfc16f6dd20ace1aee96', 'Example',
                                  datetime.datetime(2014, 1, 1), None,
                                  new_from_date=datetime.datetime(2012, 1, 2),
                                  new_to_date=datetime.datetime(2013, 12, 31))

    def test_update_none_former_dates(self):
        """Check if it fails when both former dates are None"""

        with self.assertRaisesRegex(InvalidValueError, FROM_DATE_NONE_OR_EMPTY_ERROR):
            api.update_enrollment(self.ctx,
                                  '3283e58cef2b80007aa1dfc16f6dd20ace1aee96', 'Example',
                                  None, None,
                                  new_from_date=datetime.datetime(2012, 1, 2),
                                  new_to_date=datetime.datetime(2013, 12, 31))

    def test_last_modified(self):
        """Check if last modification date is updated"""

        before_dt = datetime_utcnow()
        individual = api.update_enrollment(self.ctx,
                                           '3283e58cef2b80007aa1dfc16f6dd20ace1aee96', 'Example',
                                           datetime.datetime(2012, 1, 1),
                                           datetime.datetime(2014, 1, 1),
                                           new_from_date=datetime.datetime(2012, 1, 2),
                                           new_to_date=datetime.datetime(2013, 12, 31))
        after_dt = datetime_utcnow()

        self.assertLessEqual(before_dt, individual.last_modified)
        self.assertGreaterEqual(after_dt, individual.last_modified)

    def test_period_invalid(self):
        """Check whether enrollments cannot be updated giving invalid period ranges"""

        trx_date = datetime_utcnow()  # After this datetime no transactions should be created

        data = {
            'from_date': r'2001-01-01 00:00:00',
            'to_date': r'1999-01-01 00:00:00'
        }
        msg = UPDATE_ENROLLMENT_PERIOD_INVALID_ERROR.format(**data)

        with self.assertRaisesRegex(InvalidValueError, msg):
            api.update_enrollment(self.ctx,
                                  '3283e58cef2b80007aa1dfc16f6dd20ace1aee96', 'Example',
                                  datetime.datetime(2001, 1, 1),
                                  datetime.datetime(1999, 1, 1),
                                  new_from_date=datetime.datetime(2012, 1, 2),
                                  new_to_date=datetime.datetime(2013, 12, 31))

        msg = UPDATE_ENROLLMENT_NEW_PERIOD_INVALID_ERROR.format(**data)

        with self.assertRaisesRegex(InvalidValueError, msg):
            api.update_enrollment(self.ctx,
                                  '3283e58cef2b80007aa1dfc16f6dd20ace1aee96', 'Example',
                                  datetime.datetime(2012, 1, 1),
                                  datetime.datetime(2014, 1, 1),
                                  new_from_date=datetime.datetime(2001, 1, 1),
                                  new_to_date=datetime.datetime(1999, 1, 1))

        # Check if there are no transactions created when there is an error
        transactions = Transaction.objects.filter(created_at__gt=trx_date)
        self.assertEqual(len(transactions), 0)

    def test_period_out_of_bounds(self):
        """Check whether enrollments cannot be updated giving periods out of bounds"""

        trx_date = datetime_utcnow()  # After this datetime no transactions should be created

        data = {
            'type': 'from_date',
            'date': r'1899-12-31 23:59:59\+00:00'
        }
        msg = PERIOD_OUT_OF_BOUNDS_ERROR.format(**data)

        with self.assertRaisesRegex(InvalidValueError, msg):
            api.update_enrollment(self.ctx,
                                  '3283e58cef2b80007aa1dfc16f6dd20ace1aee96', 'Example',
                                  datetime.datetime(1899, 12, 31, 23, 59, 59),
                                  datetime.datetime(2014, 1, 1),
                                  new_from_date=datetime.datetime(2012, 1, 2),
                                  new_to_date=datetime.datetime(2013, 12, 31))

        data = {
            'type': 'to_date',
            'date': r'2100-01-01 00:00:01\+00:00'
        }
        msg = PERIOD_OUT_OF_BOUNDS_ERROR.format(**data)

        with self.assertRaisesRegex(InvalidValueError, msg):
            api.update_enrollment(self.ctx,
                                  '3283e58cef2b80007aa1dfc16f6dd20ace1aee96', 'Example',
                                  datetime.datetime(2012, 1, 1),
                                  datetime.datetime(2100, 1, 1, 0, 0, 1),
                                  new_from_date=datetime.datetime(2012, 1, 2),
                                  new_to_date=datetime.datetime(2013, 12, 31))

        data = {
            'type': 'from_date',
            'date': r'1898-12-31 23:59:59\+00:00'
        }
        msg = PERIOD_OUT_OF_BOUNDS_ERROR.format(**data)

        with self.assertRaisesRegex(InvalidValueError, msg):
            individual = api.update_enrollment(self.ctx,
                                               '3283e58cef2b80007aa1dfc16f6dd20ace1aee96', 'Example',
                                               datetime.datetime(1898, 12, 31, 23, 59, 59),
                                               datetime.datetime(1899, 12, 31, 23, 59, 59),
                                               new_from_date=datetime.datetime(2012, 1, 2),
                                               new_to_date=datetime.datetime(2013, 12, 31))

        # Check if there are no transactions created when there is an error
        transactions = Transaction.objects.filter(created_at__gt=trx_date)
        self.assertEqual(len(transactions), 0)

    def test_non_existing_uuid(self):
        """Check if it fails updating from not existing individuals"""

        trx_date = datetime_utcnow()  # After this datetime no transactions should be created

        msg = NOT_FOUND_ERROR.format(entity='abcdefghijklmnopqrstuvwxyz')

        with self.assertRaisesRegex(NotFoundError, msg):
            api.update_enrollment(self.ctx,
                                  'abcdefghijklmnopqrstuvwxyz', 'Example',
                                  datetime.datetime(2012, 1, 1),
                                  datetime.datetime(2014, 1, 1),
                                  new_from_date=datetime.datetime(2012, 1, 2),
                                  new_to_date=datetime.datetime(2013, 12, 31))

        # Check if there are no transactions created when there is an error
        transactions = Transaction.objects.filter(created_at__gt=trx_date)
        self.assertEqual(len(transactions), 0)

    def test_non_existing_organization(self):
        """Check if it fails updating from not existing organizations"""

        trx_date = datetime_utcnow()  # After this datetime no transactions should be created

        msg = NOT_FOUND_ERROR.format(entity='LibreSoft')

        with self.assertRaisesRegex(NotFoundError, msg):
            api.update_enrollment(self.ctx,
                                  '3283e58cef2b80007aa1dfc16f6dd20ace1aee96', 'LibreSoft',
                                  datetime.datetime(2012, 1, 1),
                                  datetime.datetime(2014, 1, 1),
                                  new_from_date=datetime.datetime(2012, 1, 2),
                                  new_to_date=datetime.datetime(2013, 12, 31))

        # Check if there are no transactions created when there is an error
        transactions = Transaction.objects.filter(created_at__gt=trx_date)
        self.assertEqual(len(transactions), 0)

    def test_non_existing_enrollment(self):
        """Check if it fails updating not existing enrollments"""

        trx_date = datetime_utcnow()  # After this datetime no transactions should be created

        with self.assertRaises(NotFoundError):
            api.update_enrollment(self.ctx,
                                  '3283e58cef2b80007aa1dfc16f6dd20ace1aee96', 'Example',
                                  datetime.datetime(2050, 1, 1),
                                  datetime.datetime(2060, 1, 1),
                                  new_from_date=datetime.datetime(2012, 1, 2),
                                  new_to_date=datetime.datetime(2013, 12, 31))

        # Check if there are no transactions created when there is an error
        transactions = Transaction.objects.filter(created_at__gt=trx_date)
        self.assertEqual(len(transactions), 0)

    def test_locked_uuid(self):
        """Check if it fails when the individual is locked"""

        uuid = '3283e58cef2b80007aa1dfc16f6dd20ace1aee96'

        individual = Individual.objects.get(mk=uuid)
        individual.is_locked = True
        individual.save()

        msg = UUID_LOCKED_ERROR.format(uuid=uuid)
        with self.assertRaisesRegex(LockedIdentityError, msg):
            api.update_enrollment(self.ctx,
                                  '3283e58cef2b80007aa1dfc16f6dd20ace1aee96', 'Example',
                                  datetime.datetime(2012, 1, 1),
                                  datetime.datetime(2014, 1, 1),
                                  new_from_date=datetime.datetime(2012, 1, 2),
                                  new_to_date=datetime.datetime(2013, 12, 31))

    def test_transaction(self):
        """Check if a transaction is created when updating an enrollment"""

        timestamp = datetime_utcnow()

        api.update_enrollment(self.ctx,
                              '3283e58cef2b80007aa1dfc16f6dd20ace1aee96', 'Example',
                              datetime.datetime(2012, 1, 1),
                              datetime.datetime(2014, 1, 1),
                              new_from_date=datetime.datetime(2012, 1, 2),
                              new_to_date=datetime.datetime(2013, 12, 31))

        transactions = Transaction.objects.filter(created_at__gte=timestamp)
        self.assertEqual(len(transactions), 3)

        trx = transactions[0]
        self.assertIsInstance(trx, Transaction)
        self.assertEqual(trx.name, 'update_enrollment')
        self.assertGreater(trx.created_at, timestamp)
        self.assertEqual(trx.authored_by, self.ctx.user.username)

        trx = transactions[1]
        self.assertIsInstance(trx, Transaction)
        self.assertEqual(trx.name, 'withdraw')
        self.assertGreater(trx.created_at, timestamp)
        self.assertEqual(trx.authored_by, self.ctx.user.username)

        trx = transactions[2]
        self.assertIsInstance(trx, Transaction)
        self.assertEqual(trx.name, 'enroll')
        self.assertGreater(trx.created_at, timestamp)
        self.assertEqual(trx.authored_by, self.ctx.user.username)

    def test_operations(self):
        """Check if the right operations are created when updating an enrollment"""

        timestamp = datetime_utcnow()

        api.update_enrollment(self.ctx,
                              '3283e58cef2b80007aa1dfc16f6dd20ace1aee96', 'Example',
                              datetime.datetime(2012, 1, 1),
                              datetime.datetime(2014, 1, 1),
                              new_from_date=datetime.datetime(2012, 1, 2),
                              new_to_date=datetime.datetime(2013, 12, 31))

        transactions = Transaction.objects.filter(created_at__gte=timestamp)
        self.assertEqual(len(transactions), 3)

        trx = transactions[0]
        operations = Operation.objects.filter(trx=trx)
        self.assertEqual(len(operations), 0)

        trx = transactions[1]
        operations = Operation.objects.filter(trx=trx)
        self.assertEqual(len(operations), 1)

        op1 = operations[0]
        self.assertIsInstance(op1, Operation)
        self.assertEqual(op1.op_type, Operation.OpType.DELETE.value)
        self.assertEqual(op1.entity_type, 'enrollment')
        self.assertEqual(op1.target, '3283e58cef2b80007aa1dfc16f6dd20ace1aee96')
        self.assertEqual(op1.trx, trx)
        self.assertGreater(op1.timestamp, timestamp)

        op1_args = json.loads(op1.args)
        self.assertEqual(len(op1_args), 4)
        self.assertEqual(op1_args['mk'], '3283e58cef2b80007aa1dfc16f6dd20ace1aee96')
        self.assertEqual(op1_args['group'], 'Example')
        self.assertEqual(op1_args['start'], str(datetime_to_utc(datetime.datetime(2012, 1, 1))))
        self.assertEqual(op1_args['end'], str(datetime_to_utc(datetime.datetime(2014, 1, 1))))

        trx = transactions[2]
        operations = Operation.objects.filter(trx=trx)
        self.assertEqual(len(operations), 1)

        op2 = operations[0]
        self.assertIsInstance(op2, Operation)
        self.assertEqual(op2.op_type, Operation.OpType.ADD.value)
        self.assertEqual(op2.entity_type, 'enrollment')
        self.assertEqual(op2.target, '3283e58cef2b80007aa1dfc16f6dd20ace1aee96')
        self.assertEqual(op2.trx, trx)
        self.assertGreater(op2.timestamp, timestamp)

        op2_args = json.loads(op2.args)
        self.assertEqual(len(op2_args), 4)
        self.assertEqual(op2_args['individual'], '3283e58cef2b80007aa1dfc16f6dd20ace1aee96')
        self.assertEqual(op2_args['group'], 'Example')
        self.assertEqual(op2_args['start'], str(datetime_to_utc(datetime.datetime(2012, 1, 2))))
        self.assertEqual(op2_args['end'], str(datetime_to_utc(datetime.datetime(2013, 12, 31))))


class TestMergeIndividuals(TestCase):
    """Unit tests for merge"""

    def setUp(self):
        """Load initial dataset"""

        self.user = get_user_model().objects.create(username='test')
        self.ctx = SortingHatContext(self.user)

        api.add_organization(self.ctx, 'Example')
        api.add_organization(self.ctx, 'Bitergia')

        Country.objects.create(code='US',
                               name='United States of America',
                               alpha3='USA')

        api.add_identity(self.ctx, 'scm', email='jsmith@example')
        api.add_identity(self.ctx,
                         'git',
                         email='jsmith-git@example',
                         uuid='e8284285566fdc1f41c8a22bb84a295fc3c4cbb3')
        api.enroll(self.ctx,
                   'e8284285566fdc1f41c8a22bb84a295fc3c4cbb3', 'Example',
                   from_date=datetime.datetime(1900, 1, 1),
                   to_date=datetime.datetime(2017, 6, 1))

        api.add_identity(self.ctx, 'scm', email='jsmith@bitergia')
        api.add_identity(self.ctx,
                         'phabricator',
                         email='jsmith-phab@bitergia',
                         uuid='caa5ebfe833371e23f0a3566f2b7ef4a984c4fed')
        api.enroll(self.ctx,
                   'caa5ebfe833371e23f0a3566f2b7ef4a984c4fed', 'Bitergia',
                   from_date=datetime.datetime(2017, 6, 2),
                   to_date=datetime.datetime(2100, 1, 1))

        api.add_identity(self.ctx, 'scm', email='jsmith-local@bitergia')
        api.enroll(self.ctx,
                   'a11604f983f8786913e6d1449f2eac1618b0b2ee', 'Bitergia',
                   from_date=datetime.datetime(2017, 4, 1),
                   to_date=datetime.datetime(2100, 1, 1))

        api.add_identity(self.ctx, 'scm', email='jsmith-internship@example')
        api.enroll(self.ctx,
                   '4dd0fdcd06a6be6f0b7893bf1afcef3e3191753a', 'Example',
                   from_date=datetime.datetime(2015, 1, 1),
                   to_date=datetime.datetime(2100, 1, 1))

        api.add_identity(self.ctx, 'scm', email='john.doe@bitergia')
        api.enroll(self.ctx,
                   'ebe8f55d8988fce02997389d530579ad939f1698', 'Bitergia',
                   from_date=datetime.datetime(1900, 1, 1),
                   to_date=datetime.datetime(2015, 1, 1))
        api.enroll(self.ctx,
                   'ebe8f55d8988fce02997389d530579ad939f1698', 'Example',
                   from_date=datetime.datetime(2015, 1, 2),
                   to_date=datetime.datetime(2016, 12, 31))
        api.enroll(self.ctx,
                   'ebe8f55d8988fce02997389d530579ad939f1698', 'Bitergia',
                   from_date=datetime.datetime(2017, 1, 1),
                   to_date=datetime.datetime(2100, 1, 1))

        api.add_identity(self.ctx, 'scm', email='john.doe@biterg.io')
        api.enroll(self.ctx, '437386d9d072320387d0c802f772a5401cddc3e6', 'Bitergia')

        api.add_identity(self.ctx, 'phabricator', email='jsmith@example-phab')
        api.enroll(self.ctx,
                   'f29b50520d35d046db0d53b301418ad9aa16e7e3', 'Example',
                   from_date=datetime.datetime(1900, 1, 1),
                   to_date=datetime.datetime(2017, 6, 1))

        api.add_identity(self.ctx, 'scm', email='jsmith@libresoft')
        api.add_identity(self.ctx,
                         'phabricator',
                         email='jsmith2@libresoft',
                         uuid='1c13fec7a328201fc6a230fe43eb81df0e20626e')
        api.add_identity(self.ctx,
                         'phabricator',
                         email='jsmith3@libresoft',
                         uuid='1c13fec7a328201fc6a230fe43eb81df0e20626e')
        api.update_profile(self.ctx,
                           uuid='1c13fec7a328201fc6a230fe43eb81df0e20626e',
                           name='John Smith',
                           email='jsmith@profile-email',
                           is_bot=False,
                           country_code='US')

    def test_merge_identities(self):
        """Check whether it merges two individuals, merging their ids, enrollments and profiles"""

        api.update_profile(self.ctx,
                           uuid='e8284285566fdc1f41c8a22bb84a295fc3c4cbb3',
                           name='J. Smith',
                           email='jsmith@example',
                           gender='male',
                           gender_acc=75)

        api.update_profile(self.ctx,
                           uuid='caa5ebfe833371e23f0a3566f2b7ef4a984c4fed',
                           name='John Smith',
                           email='jsmith@profile-email',
                           is_bot=True,
                           country_code='US')

        individual = api.merge(self.ctx,
                               from_uuids=['e8284285566fdc1f41c8a22bb84a295fc3c4cbb3'],
                               to_uuid='caa5ebfe833371e23f0a3566f2b7ef4a984c4fed')

        # Tests
        self.assertIsInstance(individual, Individual)
        self.assertEqual(individual.mk, 'caa5ebfe833371e23f0a3566f2b7ef4a984c4fed')

        profile = individual.profile
        self.assertEqual(profile.name, 'John Smith')
        self.assertEqual(profile.email, 'jsmith@profile-email')
        self.assertEqual(profile.gender, 'male')
        self.assertEqual(profile.gender_acc, 75)
        self.assertEqual(profile.is_bot, True)
        self.assertEqual(profile.country_id, 'US')
        self.assertEqual(profile.country.name, 'United States of America')
        self.assertEqual(profile.country.code, 'US')
        self.assertEqual(profile.country.alpha3, 'USA')

        identities = individual.identities.all()
        self.assertEqual(len(identities), 4)

        id1 = identities[0]
        self.assertEqual(id1.uuid, '67fc4f8a56aa12ab981d2a4c1de065bb9936c9f6')
        self.assertEqual(id1.email, 'jsmith-git@example')
        self.assertEqual(id1.source, 'git')

        id2 = identities[1]
        self.assertEqual(id2.uuid, '9225e296be341c20c11c4bae76df4190a5c4a918')
        self.assertEqual(id2.email, 'jsmith-phab@bitergia')
        self.assertEqual(id2.source, 'phabricator')

        id3 = identities[2]
        self.assertEqual(id3.uuid, 'caa5ebfe833371e23f0a3566f2b7ef4a984c4fed')
        self.assertEqual(id3.email, 'jsmith@bitergia')
        self.assertEqual(id3.source, 'scm')

        id4 = identities[3]
        self.assertEqual(id4.uuid, 'e8284285566fdc1f41c8a22bb84a295fc3c4cbb3')
        self.assertEqual(id4.email, 'jsmith@example')
        self.assertEqual(id4.source, 'scm')

        enrollments = individual.enrollments.all()
        self.assertEqual(len(enrollments), 2)

        rol1 = enrollments[0]
        self.assertEqual(rol1.group.name, 'Example')
        self.assertEqual(rol1.start, datetime.datetime(1900, 1, 1, tzinfo=UTC))
        self.assertEqual(rol1.end, datetime.datetime(2017, 6, 1, tzinfo=UTC))

        rol2 = enrollments[1]
        self.assertEqual(rol2.group.name, 'Bitergia')
        self.assertEqual(rol2.start, datetime.datetime(2017, 6, 2, tzinfo=UTC))
        self.assertEqual(rol2.end, datetime.datetime(2100, 1, 1, tzinfo=UTC))

    def test_merge_multiple_individuals(self):
        """Check whether it merges more than two individuals, merging their ids, enrollments and profiles"""

        api.update_profile(self.ctx,
                           uuid='e8284285566fdc1f41c8a22bb84a295fc3c4cbb3',
                           name='J. Smith',
                           email='jsmith@example',
                           gender='male',
                           gender_acc=75)

        api.update_profile(self.ctx,
                           uuid='caa5ebfe833371e23f0a3566f2b7ef4a984c4fed',
                           name='John Smith',
                           email='jsmith@profile-email',
                           is_bot=True,
                           country_code='US')

        individual = api.merge(self.ctx,
                               from_uuids=['e8284285566fdc1f41c8a22bb84a295fc3c4cbb3',
                                           '1c13fec7a328201fc6a230fe43eb81df0e20626e'],
                               to_uuid='caa5ebfe833371e23f0a3566f2b7ef4a984c4fed')

        # Tests
        self.assertIsInstance(individual, Individual)
        self.assertEqual(individual.mk, 'caa5ebfe833371e23f0a3566f2b7ef4a984c4fed')

        profile = individual.profile
        self.assertEqual(profile.name, 'John Smith')
        self.assertEqual(profile.email, 'jsmith@profile-email')
        self.assertEqual(profile.gender, 'male')
        self.assertEqual(profile.gender_acc, 75)
        self.assertEqual(profile.is_bot, True)
        self.assertEqual(profile.country_id, 'US')
        self.assertEqual(profile.country.name, 'United States of America')
        self.assertEqual(profile.country.code, 'US')
        self.assertEqual(profile.country.alpha3, 'USA')

        identities = individual.identities.all()
        self.assertEqual(len(identities), 7)

        id1 = identities[0]
        self.assertEqual(id1.uuid, '1c13fec7a328201fc6a230fe43eb81df0e20626e')
        self.assertEqual(id1.email, 'jsmith@libresoft')
        self.assertEqual(id1.source, 'scm')

        id2 = identities[1]
        self.assertEqual(id2.uuid, '31581d7c6b039318e9048c4d8571666c26a5622b')
        self.assertEqual(id2.email, 'jsmith3@libresoft')
        self.assertEqual(id2.source, 'phabricator')

        id3 = identities[2]
        self.assertEqual(id3.uuid, '67fc4f8a56aa12ab981d2a4c1de065bb9936c9f6')
        self.assertEqual(id3.email, 'jsmith-git@example')
        self.assertEqual(id3.source, 'git')

        id4 = identities[3]
        self.assertEqual(id4.uuid, '9225e296be341c20c11c4bae76df4190a5c4a918')
        self.assertEqual(id4.email, 'jsmith-phab@bitergia')
        self.assertEqual(id4.source, 'phabricator')

        id5 = identities[4]
        self.assertEqual(id5.uuid, 'c2f5aa44e920b4fbe3cd36894b18e80a2606deba')
        self.assertEqual(id5.email, 'jsmith2@libresoft')
        self.assertEqual(id5.source, 'phabricator')

        id6 = identities[5]
        self.assertEqual(id6.uuid, 'caa5ebfe833371e23f0a3566f2b7ef4a984c4fed')
        self.assertEqual(id6.email, 'jsmith@bitergia')
        self.assertEqual(id6.source, 'scm')

        id7 = identities[6]
        self.assertEqual(id7.uuid, 'e8284285566fdc1f41c8a22bb84a295fc3c4cbb3')
        self.assertEqual(id7.email, 'jsmith@example')
        self.assertEqual(id7.source, 'scm')

        enrollments = individual.enrollments.all()
        self.assertEqual(len(enrollments), 2)

        rol1 = enrollments[0]
        self.assertEqual(rol1.group.name, 'Example')
        self.assertEqual(rol1.start, datetime.datetime(1900, 1, 1, tzinfo=UTC))
        self.assertEqual(rol1.end, datetime.datetime(2017, 6, 1, tzinfo=UTC))

        rol2 = enrollments[1]
        self.assertEqual(rol2.group.name, 'Bitergia')
        self.assertEqual(rol2.start, datetime.datetime(2017, 6, 2, tzinfo=UTC))
        self.assertEqual(rol2.end, datetime.datetime(2100, 1, 1, tzinfo=UTC))

    def test_merge_multiple_individuals_from_any_uuid(self):
        """
        Check whether it merges more than two individuals
        using any valid identity uuid
        """
        api.update_profile(self.ctx,
                           uuid='e8284285566fdc1f41c8a22bb84a295fc3c4cbb3',
                           name='J. Smith',
                           email='jsmith@example',
                           gender='male',
                           gender_acc=75)

        api.update_profile(self.ctx,
                           uuid='caa5ebfe833371e23f0a3566f2b7ef4a984c4fed',
                           name='John Smith',
                           email='jsmith@profile-email',
                           is_bot=True,
                           country_code='US')

        individual = api.merge(self.ctx,
                               from_uuids=['67fc4f8a56aa12ab981d2a4c1de065bb9936c9f6',
                                           'c2f5aa44e920b4fbe3cd36894b18e80a2606deba'],
                               to_uuid='9225e296be341c20c11c4bae76df4190a5c4a918')

        # Tests
        self.assertIsInstance(individual, Individual)
        self.assertEqual(individual.mk, 'caa5ebfe833371e23f0a3566f2b7ef4a984c4fed')

        profile = individual.profile
        self.assertEqual(profile.name, 'John Smith')
        self.assertEqual(profile.email, 'jsmith@profile-email')
        self.assertEqual(profile.gender, 'male')
        self.assertEqual(profile.gender_acc, 75)
        self.assertEqual(profile.is_bot, True)
        self.assertEqual(profile.country_id, 'US')
        self.assertEqual(profile.country.name, 'United States of America')
        self.assertEqual(profile.country.code, 'US')
        self.assertEqual(profile.country.alpha3, 'USA')

        identities = individual.identities.all()
        self.assertEqual(len(identities), 7)

        id1 = identities[0]
        self.assertEqual(id1.uuid, '1c13fec7a328201fc6a230fe43eb81df0e20626e')
        self.assertEqual(id1.email, 'jsmith@libresoft')
        self.assertEqual(id1.source, 'scm')

        id2 = identities[1]
        self.assertEqual(id2.uuid, '31581d7c6b039318e9048c4d8571666c26a5622b')
        self.assertEqual(id2.email, 'jsmith3@libresoft')
        self.assertEqual(id2.source, 'phabricator')

        id3 = identities[2]
        self.assertEqual(id3.uuid, '67fc4f8a56aa12ab981d2a4c1de065bb9936c9f6')
        self.assertEqual(id3.email, 'jsmith-git@example')
        self.assertEqual(id3.source, 'git')

        id4 = identities[3]
        self.assertEqual(id4.uuid, '9225e296be341c20c11c4bae76df4190a5c4a918')
        self.assertEqual(id4.email, 'jsmith-phab@bitergia')
        self.assertEqual(id4.source, 'phabricator')

        id5 = identities[4]
        self.assertEqual(id5.uuid, 'c2f5aa44e920b4fbe3cd36894b18e80a2606deba')
        self.assertEqual(id5.email, 'jsmith2@libresoft')
        self.assertEqual(id5.source, 'phabricator')

        id6 = identities[5]
        self.assertEqual(id6.uuid, 'caa5ebfe833371e23f0a3566f2b7ef4a984c4fed')
        self.assertEqual(id6.email, 'jsmith@bitergia')
        self.assertEqual(id6.source, 'scm')

        id7 = identities[6]
        self.assertEqual(id7.uuid, 'e8284285566fdc1f41c8a22bb84a295fc3c4cbb3')
        self.assertEqual(id7.email, 'jsmith@example')
        self.assertEqual(id7.source, 'scm')

        enrollments = individual.enrollments.all()
        self.assertEqual(len(enrollments), 2)

        rol1 = enrollments[0]
        self.assertEqual(rol1.group.name, 'Example')
        self.assertEqual(rol1.start, datetime.datetime(1900, 1, 1, tzinfo=UTC))
        self.assertEqual(rol1.end, datetime.datetime(2017, 6, 1, tzinfo=UTC))

        rol2 = enrollments[1]
        self.assertEqual(rol2.group.name, 'Bitergia')
        self.assertEqual(rol2.start, datetime.datetime(2017, 6, 2, tzinfo=UTC))
        self.assertEqual(rol2.end, datetime.datetime(2100, 1, 1, tzinfo=UTC))

    def test_non_existing_from_uuids(self):
        """Check if it fails merging individuals when source uuids is `None` or an empty list"""

        trx_date = datetime_utcnow()  # After this datetime no transactions should be created

        with self.assertRaisesRegex(InvalidValueError, FROM_UUIDS_NONE_OR_EMPTY_ERROR):
            api.merge(self.ctx,
                      from_uuids=[],
                      to_uuid='caa5ebfe833371e23f0a3566f2b7ef4a984c4fed')

        # Check if there are no transactions created when there is an error
        transactions = Transaction.objects.filter(created_at__gt=trx_date)
        self.assertEqual(len(transactions), 0)

    def test_non_existing_from_uuid(self):
        """Check if it fails merging individuals when source uuid is `None` or empty"""

        trx_date = datetime_utcnow()  # After this datetime no transactions should be created

        with self.assertRaisesRegex(InvalidValueError, FROM_UUID_NONE_OR_EMPTY_ERROR):
            api.merge(self.ctx,
                      from_uuids=[''],
                      to_uuid='caa5ebfe833371e23f0a3566f2b7ef4a984c4fed')

        # Check if there are no transactions created when there is an error
        transactions = Transaction.objects.filter(created_at__gt=trx_date)
        self.assertEqual(len(transactions), 0)

    def test_non_existing_to_uuid(self):
        """Check if it fails merging two individuals when destination uuid is `None` or empty"""

        trx_date = datetime_utcnow()  # After this datetime no transactions should be created

        with self.assertRaisesRegex(InvalidValueError, TO_UUID_NONE_OR_EMPTY_ERROR):
            api.merge(self.ctx,
                      from_uuids=['e8284285566fdc1f41c8a22bb84a295fc3c4cbb3'],
                      to_uuid='')

        # Check if there are no transactions created when there is an error
        transactions = Transaction.objects.filter(created_at__gt=trx_date)
        self.assertEqual(len(transactions), 0)

    def test_from_uuid_to_uuid_equal(self):
        """Check if it fails merging two individuals when they are equal"""

        trx_date = datetime_utcnow()  # After this datetime no transactions should be created

        error = FROM_UUID_TO_UUID_EQUAL_ERROR.format(to_uuid='e8284285566fdc1f41c8a22bb84a295fc3c4cbb3')
        with self.assertRaisesRegex(EqualIndividualError, error):
            api.merge(self.ctx,
                      from_uuids=['e8284285566fdc1f41c8a22bb84a295fc3c4cbb3'],
                      to_uuid='e8284285566fdc1f41c8a22bb84a295fc3c4cbb3')

        # Check if there are no transactions created when there is an error
        transactions = Transaction.objects.filter(created_at__gt=trx_date)
        self.assertEqual(len(transactions), 0)

    def test_moved_enrollments(self):
        """Check whether it merges two individuals, merging their enrollments with multiple periods"""

        individual = api.merge(self.ctx,
                               from_uuids=['ebe8f55d8988fce02997389d530579ad939f1698'],
                               to_uuid='437386d9d072320387d0c802f772a5401cddc3e6')

        enrollments = individual.enrollments.all()
        self.assertEqual(len(enrollments), 3)

        rol1 = enrollments[0]
        self.assertEqual(rol1.group.name, 'Bitergia')
        self.assertEqual(rol1.start, datetime.datetime(1900, 1, 1, tzinfo=UTC))
        self.assertEqual(rol1.end, datetime.datetime(2015, 1, 1, tzinfo=UTC))

        rol2 = enrollments[1]
        self.assertEqual(rol2.group.name, 'Example')
        self.assertEqual(rol2.start, datetime.datetime(2015, 1, 2, tzinfo=UTC))
        self.assertEqual(rol2.end, datetime.datetime(2016, 12, 31, tzinfo=UTC))

        rol3 = enrollments[2]
        self.assertEqual(rol3.group.name, 'Bitergia')
        self.assertEqual(rol3.start, datetime.datetime(2017, 1, 1, tzinfo=UTC))
        self.assertEqual(rol3.end, datetime.datetime(2100, 1, 1, tzinfo=UTC))

    def test_overlapping_enrollments(self):
        """Check whether it merges two individuals having overlapping enrollments"""

        individual = api.merge(self.ctx,
                               from_uuids=['4dd0fdcd06a6be6f0b7893bf1afcef3e3191753a'],
                               to_uuid='e8284285566fdc1f41c8a22bb84a295fc3c4cbb3')

        enrollments = individual.enrollments.all()
        self.assertEqual(len(enrollments), 1)

        rol = enrollments[0]
        self.assertEqual(rol.group.name, 'Example')
        self.assertEqual(rol.start, datetime.datetime(2015, 1, 1, tzinfo=UTC))
        self.assertEqual(rol.end, datetime.datetime(2017, 6, 1, tzinfo=UTC))

    def test_overlapping_enrollments_different_orgs(self):
        """Check whether it merges two individuals having overlapping periods in different organizations"""

        individual = api.merge(self.ctx,
                               from_uuids=['e8284285566fdc1f41c8a22bb84a295fc3c4cbb3'],
                               to_uuid='a11604f983f8786913e6d1449f2eac1618b0b2ee')

        enrollments = individual.enrollments.all()
        self.assertEqual(len(enrollments), 2)

        rol1 = enrollments[0]
        self.assertEqual(rol1.group.name, 'Example')
        self.assertEqual(rol1.start, datetime.datetime(1900, 1, 1, tzinfo=UTC))
        self.assertEqual(rol1.end, datetime.datetime(2017, 6, 1, tzinfo=UTC))

        rol2 = enrollments[1]
        self.assertEqual(rol2.group.name, 'Bitergia')
        self.assertEqual(rol2.start, datetime.datetime(2017, 4, 1, tzinfo=UTC))
        self.assertEqual(rol2.end, datetime.datetime(2100, 1, 1, tzinfo=UTC))

    def test_duplicate_enrollments(self):
        """Check whether it merges two individuals having duplicate enrollments"""

        individual = api.merge(self.ctx,
                               from_uuids=['f29b50520d35d046db0d53b301418ad9aa16e7e3'],
                               to_uuid='e8284285566fdc1f41c8a22bb84a295fc3c4cbb3')

        enrollments = individual.enrollments.all()
        self.assertEqual(len(enrollments), 1)

        rol = enrollments[0]
        self.assertEqual(rol.group.name, 'Example')
        self.assertEqual(rol.start, datetime.datetime(1900, 1, 1, tzinfo=UTC))
        self.assertEqual(rol.end, datetime.datetime(2017, 6, 1, tzinfo=UTC))

    def test_last_modified(self):
        """Check if last modification date is updated"""

        before_dt = datetime_utcnow()

        individual1 = api.add_identity(self.ctx,
                                       'scm',
                                       email='john.doe@example')
        api.add_identity(self.ctx,
                         'git',
                         email='john.doe@example',
                         uuid='b6bee805956c03699b59e15175261f85a10d43f3')

        individual2 = api.add_identity(self.ctx,
                                       'scm',
                                       email='jdoe@example')
        api.add_identity(self.ctx,
                         'git',
                         email='jdoe@example',
                         uuid='a033ed6d1498a58f7cf91bd56e3c746d7ddb9874')

        after_dt = datetime_utcnow()

        indv1 = Individual.objects.get(mk=individual1.uuid)
        indv2 = Individual.objects.get(mk=individual2.uuid)

        self.assertLessEqual(before_dt, indv1.last_modified)
        self.assertGreaterEqual(after_dt, indv1.last_modified)

        self.assertLessEqual(before_dt, indv2.last_modified)
        self.assertGreaterEqual(after_dt, indv2.last_modified)

        # Merge identities
        before_merge_dt = datetime_utcnow()
        indv = api.merge(self.ctx,
                         from_uuids=['b6bee805956c03699b59e15175261f85a10d43f3'],
                         to_uuid='a033ed6d1498a58f7cf91bd56e3c746d7ddb9874')
        after_merge_dt = datetime_utcnow()

        self.assertLessEqual(before_dt, indv.last_modified)
        self.assertLessEqual(after_dt, indv.last_modified)
        self.assertLessEqual(before_merge_dt, indv.last_modified)
        self.assertGreaterEqual(after_merge_dt, indv.last_modified)

        identities = indv.identities.all()

        # Not merged (moved) identities were not modified
        id1 = identities[0]

        self.assertLessEqual(before_dt, id1.last_modified)
        self.assertGreaterEqual(after_dt, id1.last_modified)
        self.assertGreaterEqual(before_merge_dt, id1.last_modified)
        self.assertGreaterEqual(after_merge_dt, id1.last_modified)

        id2 = identities[1]

        self.assertLessEqual(before_dt, id2.last_modified)
        self.assertGreaterEqual(after_dt, id2.last_modified)
        self.assertGreaterEqual(before_merge_dt, id2.last_modified)
        self.assertGreaterEqual(after_merge_dt, id2.last_modified)

        # Merged (moved) identities were updated
        id3 = identities[2]

        self.assertLessEqual(before_dt, id3.last_modified)
        self.assertLessEqual(after_dt, id3.last_modified)
        self.assertLessEqual(before_merge_dt, id3.last_modified)
        self.assertGreaterEqual(after_merge_dt, id3.last_modified)

        id4 = identities[3]

        self.assertLessEqual(before_dt, id4.last_modified)
        self.assertLessEqual(after_dt, id4.last_modified)
        self.assertLessEqual(before_merge_dt, id4.last_modified)
        self.assertGreaterEqual(after_merge_dt, id4.last_modified)

    def test_merge_identities_and_swap_profile(self):
        """Check whether it merges two individuals, merging their profiles"""

        api.update_profile(self.ctx,
                           uuid='e8284285566fdc1f41c8a22bb84a295fc3c4cbb3', name='J. Smith',
                           email='jsmith@example', gender='male', gender_acc=75)
        api.update_profile(self.ctx,
                           uuid='caa5ebfe833371e23f0a3566f2b7ef4a984c4fed', name='John Smith',
                           email='jsmith@profile-email', is_bot=True, country_code='US')

        individual = api.merge(self.ctx,
                               from_uuids=['e8284285566fdc1f41c8a22bb84a295fc3c4cbb3'],
                               to_uuid='caa5ebfe833371e23f0a3566f2b7ef4a984c4fed')

        profile = individual.profile
        self.assertEqual(profile.name, 'John Smith')
        self.assertEqual(profile.email, 'jsmith@profile-email')
        self.assertEqual(profile.gender, 'male')
        self.assertEqual(profile.gender_acc, 75)
        self.assertEqual(profile.is_bot, True)
        self.assertEqual(profile.country_id, 'US')

        self.assertEqual(profile.country.name, 'United States of America')
        self.assertEqual(profile.country.code, 'US')
        self.assertEqual(profile.country.alpha3, 'USA')

    def test_empty_source_profile(self):
        """Check whether it merges two individuals when the profile from the source identity is empty"""

        api.update_profile(self.ctx,
                           uuid='caa5ebfe833371e23f0a3566f2b7ef4a984c4fed', name='John Smith',
                           email='jsmith@profile-email')

        individual = api.merge(self.ctx,
                               from_uuids=['e8284285566fdc1f41c8a22bb84a295fc3c4cbb3'],
                               to_uuid='caa5ebfe833371e23f0a3566f2b7ef4a984c4fed')

        profile = individual.profile
        self.assertEqual(profile.name, 'John Smith')
        self.assertEqual(profile.email, 'jsmith@profile-email')
        self.assertEqual(profile.gender, None)
        self.assertEqual(profile.country_id, None)
        self.assertEqual(profile.is_bot, False)

    def test_empty_destination_profile(self):
        """Check whether it merges two individuals when the profile from the destination identity is empty"""

        api.update_profile(self.ctx,
                           uuid='e8284285566fdc1f41c8a22bb84a295fc3c4cbb3', name='J. Smith',
                           email='jsmith@example', gender='male', country_code='US')

        api.update_profile(self.ctx,
                           uuid='caa5ebfe833371e23f0a3566f2b7ef4a984c4fed',
                           name='', email='', gender='', country_code='')

        individual = api.merge(self.ctx,
                               from_uuids=['e8284285566fdc1f41c8a22bb84a295fc3c4cbb3'],
                               to_uuid='caa5ebfe833371e23f0a3566f2b7ef4a984c4fed')

        profile = individual.profile
        self.assertEqual(profile.name, 'J. Smith')
        self.assertEqual(profile.email, 'jsmith@example')
        self.assertEqual(profile.gender, 'male')
        self.assertEqual(profile.country_id, 'US')
        self.assertEqual(profile.is_bot, False)

    def test_empty_profiles(self):
        """Check whether it merges two individuals when both of their profiles are empty"""

        api.update_profile(self.ctx,
                           uuid='e8284285566fdc1f41c8a22bb84a295fc3c4cbb3',
                           name='', email='', gender='', country_code='')

        api.update_profile(self.ctx,
                           uuid='caa5ebfe833371e23f0a3566f2b7ef4a984c4fed',
                           name='', email='', gender='', country_code='')

        individual = api.merge(self.ctx,
                               from_uuids=['e8284285566fdc1f41c8a22bb84a295fc3c4cbb3'],
                               to_uuid='caa5ebfe833371e23f0a3566f2b7ef4a984c4fed')

        profile = individual.profile
        self.assertEqual(profile.name, None)
        self.assertEqual(profile.email, None)
        self.assertEqual(profile.gender, None)
        self.assertEqual(profile.country_id, None)
        self.assertEqual(profile.is_bot, False)

    def test_locked_uuid(self):
        """Check if it fails when the individual is locked"""

        from_uuid = 'e8284285566fdc1f41c8a22bb84a295fc3c4cbb3'
        to_uuid = 'caa5ebfe833371e23f0a3566f2b7ef4a984c4fed'

        individual = Individual.objects.get(mk=from_uuid)
        individual.is_locked = True
        individual.save()

        msg = UUID_LOCKED_ERROR.format(uuid=from_uuid)
        with self.assertRaisesRegex(LockedIdentityError, msg):
            api.merge(self.ctx,
                      from_uuids=[from_uuid],
                      to_uuid=to_uuid)

    def test_transaction(self):
        """Check if a transaction is created when merging identities"""

        timestamp = datetime_utcnow()

        api.merge(self.ctx,
                  from_uuids=['e8284285566fdc1f41c8a22bb84a295fc3c4cbb3'],
                  to_uuid='caa5ebfe833371e23f0a3566f2b7ef4a984c4fed')

        transactions = Transaction.objects.filter(created_at__gte=timestamp)
        self.assertEqual(len(transactions), 1)

        trx = transactions[0]
        self.assertIsInstance(trx, Transaction)
        self.assertEqual(trx.name, 'merge')
        self.assertGreater(trx.created_at, timestamp)
        self.assertEqual(trx.authored_by, self.ctx.user.username)

    def test_operations(self):
        """Check if the right operations are created when merging identities"""

        timestamp = datetime_utcnow()

        api.merge(self.ctx,
                  from_uuids=['e8284285566fdc1f41c8a22bb84a295fc3c4cbb3'],
                  to_uuid='caa5ebfe833371e23f0a3566f2b7ef4a984c4fed')

        transactions = Transaction.objects.filter(created_at__gte=timestamp)
        trx = transactions[0]

        operations = Operation.objects.filter(trx=trx)
        self.assertEqual(len(operations), 8)

        op1 = operations[0]
        self.assertIsInstance(op1, Operation)
        self.assertEqual(op1.op_type, Operation.OpType.UPDATE.value)
        self.assertEqual(op1.entity_type, 'identity')
        self.assertEqual(op1.target, '67fc4f8a56aa12ab981d2a4c1de065bb9936c9f6')
        self.assertEqual(op1.trx, trx)
        self.assertGreater(op1.timestamp, timestamp)

        op1_args = json.loads(op1.args)
        self.assertEqual(len(op1_args), 2)
        self.assertEqual(op1_args['individual'], 'caa5ebfe833371e23f0a3566f2b7ef4a984c4fed')
        self.assertEqual(op1_args['identity'], '67fc4f8a56aa12ab981d2a4c1de065bb9936c9f6')

        op2 = operations[1]
        self.assertIsInstance(op2, Operation)
        self.assertEqual(op2.op_type, Operation.OpType.UPDATE.value)
        self.assertEqual(op2.entity_type, 'identity')
        self.assertEqual(op2.target, 'e8284285566fdc1f41c8a22bb84a295fc3c4cbb3')
        self.assertEqual(op2.trx, trx)
        self.assertGreater(op2.timestamp, timestamp)

        op2_args = json.loads(op2.args)
        self.assertEqual(len(op2_args), 2)
        self.assertEqual(op2_args['individual'], 'caa5ebfe833371e23f0a3566f2b7ef4a984c4fed')
        self.assertEqual(op2_args['identity'], 'e8284285566fdc1f41c8a22bb84a295fc3c4cbb3')

        op3 = operations[2]
        self.assertIsInstance(op3, Operation)
        self.assertEqual(op3.op_type, Operation.OpType.DELETE.value)
        self.assertEqual(op3.entity_type, 'enrollment')
        self.assertEqual(op3.target, 'e8284285566fdc1f41c8a22bb84a295fc3c4cbb3')
        self.assertEqual(op3.trx, trx)
        self.assertGreater(op3.timestamp, timestamp)

        op3_args = json.loads(op3.args)
        self.assertEqual(len(op3_args), 4)
        self.assertEqual(op3_args['mk'], 'e8284285566fdc1f41c8a22bb84a295fc3c4cbb3')
        self.assertEqual(op3_args['group'], 'Example')
        self.assertEqual(op3_args['start'], str(datetime_to_utc(datetime.datetime(1900, 1, 1))))
        self.assertEqual(op3_args['end'], str(datetime_to_utc(datetime.datetime(2017, 6, 1))))

        op4 = operations[3]
        self.assertIsInstance(op4, Operation)
        self.assertEqual(op4.op_type, Operation.OpType.DELETE.value)
        self.assertEqual(op4.entity_type, 'enrollment')
        self.assertEqual(op4.target, 'caa5ebfe833371e23f0a3566f2b7ef4a984c4fed')
        self.assertEqual(op4.trx, trx)
        self.assertGreater(op4.timestamp, timestamp)

        op4_args = json.loads(op4.args)
        self.assertEqual(len(op4_args), 4)
        self.assertEqual(op4_args['mk'], 'caa5ebfe833371e23f0a3566f2b7ef4a984c4fed')
        self.assertEqual(op4_args['group'], 'Bitergia')
        self.assertEqual(op4_args['start'], str(datetime_to_utc(datetime.datetime(2017, 6, 2))))
        self.assertEqual(op4_args['end'], str(datetime_to_utc(datetime.datetime(2100, 1, 1))))

        op5 = operations[4]
        self.assertIsInstance(op5, Operation)
        self.assertEqual(op5.op_type, Operation.OpType.ADD.value)
        self.assertEqual(op5.entity_type, 'enrollment')
        self.assertEqual(op5.target, 'caa5ebfe833371e23f0a3566f2b7ef4a984c4fed')
        self.assertEqual(op5.trx, trx)
        self.assertGreater(op5.timestamp, timestamp)

        op5_args = json.loads(op5.args)
        self.assertEqual(len(op5_args), 4)
        self.assertEqual(op5_args['individual'], 'caa5ebfe833371e23f0a3566f2b7ef4a984c4fed')
        self.assertEqual(op5_args['group'], 'Example')
        self.assertEqual(op5_args['start'], str(datetime_to_utc(datetime.datetime(1900, 1, 1))))
        self.assertEqual(op5_args['end'], str(datetime_to_utc(datetime.datetime(2017, 6, 1))))

        op6 = operations[5]
        self.assertIsInstance(op6, Operation)
        self.assertEqual(op6.op_type, Operation.OpType.ADD.value)
        self.assertEqual(op6.entity_type, 'enrollment')
        self.assertEqual(op6.target, 'caa5ebfe833371e23f0a3566f2b7ef4a984c4fed')
        self.assertEqual(op6.trx, trx)
        self.assertGreater(op6.timestamp, timestamp)

        op6_args = json.loads(op6.args)
        self.assertEqual(len(op6_args), 4)
        self.assertEqual(op6_args['individual'], 'caa5ebfe833371e23f0a3566f2b7ef4a984c4fed')
        self.assertEqual(op6_args['group'], 'Bitergia')
        self.assertEqual(op6_args['start'], str(datetime_to_utc(datetime.datetime(2017, 6, 2))))
        self.assertEqual(op6_args['end'], str(datetime_to_utc(datetime.datetime(2100, 1, 1))))

        op7 = operations[6]
        self.assertIsInstance(op7, Operation)
        self.assertEqual(op7.op_type, Operation.OpType.UPDATE.value)
        self.assertEqual(op7.entity_type, 'profile')
        self.assertEqual(op7.target, 'caa5ebfe833371e23f0a3566f2b7ef4a984c4fed')
        self.assertEqual(op7.trx, trx)
        self.assertGreater(op7.timestamp, timestamp)

        op7_args = json.loads(op7.args)
        self.assertEqual(len(op7_args), 1)
        self.assertEqual(op7_args['individual'], 'caa5ebfe833371e23f0a3566f2b7ef4a984c4fed')

        op8 = operations[7]
        self.assertIsInstance(op8, Operation)
        self.assertEqual(op8.op_type, Operation.OpType.DELETE.value)
        self.assertEqual(op8.entity_type, 'individual')
        self.assertEqual(op8.target, 'e8284285566fdc1f41c8a22bb84a295fc3c4cbb3')
        self.assertEqual(op8.trx, trx)
        self.assertGreater(op8.timestamp, timestamp)

        op8_args = json.loads(op8.args)
        self.assertEqual(len(op8_args), 1)
        self.assertEqual(op8_args['individual'], 'e8284285566fdc1f41c8a22bb84a295fc3c4cbb3')


class TestUnmergeIdentities(TestCase):
    """Unit tests for unmerge_identities"""

    def setUp(self):
        """Load initial dataset"""

        self.user = get_user_model().objects.create(username='test')
        self.ctx = SortingHatContext(self.user)

        api.add_organization(self.ctx, 'Example')
        api.add_organization(self.ctx, 'Bitergia')

        Country.objects.create(code='US',
                               name='United States of America',
                               alpha3='USA')

        api.add_identity(self.ctx, 'scm', email='jsmith@example')
        api.add_identity(self.ctx,
                         'git',
                         email='jsmith-git@example',
                         uuid='e8284285566fdc1f41c8a22bb84a295fc3c4cbb3')
        api.update_profile(self.ctx,
                           uuid='e8284285566fdc1f41c8a22bb84a295fc3c4cbb3', name='John Smith',
                           email='jsmith@profile-email', is_bot=False, country_code='US')
        api.enroll(self.ctx,
                   'e8284285566fdc1f41c8a22bb84a295fc3c4cbb3', 'Example',
                   from_date=datetime.datetime(1900, 1, 1),
                   to_date=datetime.datetime(2017, 6, 1))

        api.add_identity(self.ctx, 'scm', email='jsmith@bitergia')
        api.add_identity(self.ctx,
                         'phabricator',
                         email='jsmith-phab@bitergia',
                         uuid='e8284285566fdc1f41c8a22bb84a295fc3c4cbb3')
        api.enroll(self.ctx,
                   'e8284285566fdc1f41c8a22bb84a295fc3c4cbb3', 'Bitergia',
                   from_date=datetime.datetime(2017, 6, 2),
                   to_date=datetime.datetime(2100, 1, 1))

        api.add_identity(self.ctx,
                         'scm',
                         email='jsmith@libresoft',
                         uuid='e8284285566fdc1f41c8a22bb84a295fc3c4cbb3')
        api.add_identity(self.ctx,
                         'phabricator',
                         email='jsmith2@libresoft',
                         uuid='e8284285566fdc1f41c8a22bb84a295fc3c4cbb3')
        api.add_identity(self.ctx,
                         'phabricator',
                         email='jsmith3@libresoft',
                         uuid='e8284285566fdc1f41c8a22bb84a295fc3c4cbb3')

    def test_unmerge_identities(self):
        """Check whether it unmerges one identity from its parent individual"""

        individuals = api.unmerge_identities(self.ctx,
                                             uuids=['67fc4f8a56aa12ab981d2a4c1de065bb9936c9f6'])

        # Tests
        self.assertEqual(len(individuals), 1)

        individual = individuals[0]
        self.assertIsInstance(individual, Individual)
        self.assertEqual(individual.mk, '67fc4f8a56aa12ab981d2a4c1de065bb9936c9f6')

        profile = individual.profile

        self.assertEqual(profile.email, 'jsmith-git@example')
        self.assertEqual(profile.is_bot, False)
        self.assertIsNone(profile.name)
        self.assertIsNone(profile.gender)
        self.assertIsNone(profile.gender_acc)

        self.assertIsNone(profile.country_id)
        self.assertIsNone(profile.country)

        identities = individual.identities.all()
        self.assertEqual(len(identities), 1)

        id1 = identities[0]
        self.assertEqual(id1.uuid, '67fc4f8a56aa12ab981d2a4c1de065bb9936c9f6')
        self.assertEqual(id1.email, 'jsmith-git@example')
        self.assertEqual(id1.source, 'git')

        enrollments = individual.enrollments.all()
        self.assertEqual(len(enrollments), 0)

        # Testing everything remained the same in the old parent individual

        former_individual = Individual.objects.get(mk='e8284285566fdc1f41c8a22bb84a295fc3c4cbb3')

        self.assertIsInstance(former_individual, Individual)
        self.assertEqual(former_individual.mk, 'e8284285566fdc1f41c8a22bb84a295fc3c4cbb3')

        profile = former_individual.profile
        self.assertEqual(profile.name, 'John Smith')
        self.assertEqual(profile.email, 'jsmith@profile-email')
        self.assertEqual(profile.is_bot, False)
        self.assertIsNone(profile.gender)
        self.assertIsNone(profile.gender_acc)

        identities = former_individual.identities.all()
        self.assertEqual(len(identities), 5)

        id1 = identities[0]
        self.assertEqual(id1.uuid, '1c13fec7a328201fc6a230fe43eb81df0e20626e')
        self.assertEqual(id1.email, 'jsmith@libresoft')
        self.assertEqual(id1.source, 'scm')

        id2 = identities[1]
        self.assertEqual(id2.uuid, '31581d7c6b039318e9048c4d8571666c26a5622b')
        self.assertEqual(id2.email, 'jsmith3@libresoft')
        self.assertEqual(id2.source, 'phabricator')

        id3 = identities[2]
        self.assertEqual(id3.uuid, '9225e296be341c20c11c4bae76df4190a5c4a918')
        self.assertEqual(id3.email, 'jsmith-phab@bitergia')
        self.assertEqual(id3.source, 'phabricator')

        id4 = identities[3]
        self.assertEqual(id4.uuid, 'c2f5aa44e920b4fbe3cd36894b18e80a2606deba')
        self.assertEqual(id4.email, 'jsmith2@libresoft')
        self.assertEqual(id4.source, 'phabricator')

        id5 = identities[4]
        self.assertEqual(id5.uuid, 'e8284285566fdc1f41c8a22bb84a295fc3c4cbb3')
        self.assertEqual(id5.email, 'jsmith@example')
        self.assertEqual(id5.source, 'scm')

        enrollments = former_individual.enrollments.all()
        self.assertEqual(len(enrollments), 2)

        rol1 = enrollments[0]
        self.assertEqual(rol1.group.name, 'Example')
        self.assertEqual(rol1.start, datetime.datetime(1900, 1, 1, tzinfo=UTC))
        self.assertEqual(rol1.end, datetime.datetime(2017, 6, 1, tzinfo=UTC))

        rol2 = enrollments[1]
        self.assertEqual(rol2.group.name, 'Bitergia')
        self.assertEqual(rol2.start, datetime.datetime(2017, 6, 2, tzinfo=UTC))
        self.assertEqual(rol2.end, datetime.datetime(2100, 1, 1, tzinfo=UTC))

    def test_unmerge_multiple_identities(self):
        """Check whether it unmerges more than two identities"""

        individuals = api.unmerge_identities(self.ctx,
                                             uuids=['67fc4f8a56aa12ab981d2a4c1de065bb9936c9f6',
                                                    '31581d7c6b039318e9048c4d8571666c26a5622b'])

        # Tests
        self.assertEqual(len(individuals), 2)

        individual = individuals[0]
        self.assertIsInstance(individual, Individual)
        self.assertEqual(individual.mk, '67fc4f8a56aa12ab981d2a4c1de065bb9936c9f6')

        profile = individual.profile
        self.assertEqual(profile.email, 'jsmith-git@example')
        self.assertEqual(profile.is_bot, False)
        self.assertIsNone(profile.name)
        self.assertIsNone(profile.gender)
        self.assertIsNone(profile.gender_acc)

        self.assertIsNone(profile.country_id)
        self.assertIsNone(profile.country)

        identities = individual.identities.all()
        self.assertEqual(len(identities), 1)

        id1 = identities[0]
        self.assertEqual(id1.uuid, '67fc4f8a56aa12ab981d2a4c1de065bb9936c9f6')
        self.assertEqual(id1.email, 'jsmith-git@example')
        self.assertEqual(id1.source, 'git')

        enrollments = individual.enrollments.all()
        self.assertEqual(len(enrollments), 0)

        individual = individuals[1]
        self.assertIsInstance(individual, Individual)
        self.assertEqual(individual.mk, '31581d7c6b039318e9048c4d8571666c26a5622b')

        profile = individual.profile
        self.assertEqual(profile.email, 'jsmith3@libresoft')
        self.assertEqual(profile.is_bot, False)
        self.assertIsNone(profile.name)
        self.assertIsNone(profile.gender)
        self.assertIsNone(profile.gender_acc)

        self.assertIsNone(profile.country_id)
        self.assertIsNone(profile.country)

        identities = individual.identities.all()
        self.assertEqual(len(identities), 1)

        id1 = identities[0]
        self.assertEqual(id1.uuid, '31581d7c6b039318e9048c4d8571666c26a5622b')
        self.assertEqual(id1.email, 'jsmith3@libresoft')
        self.assertEqual(id1.source, 'phabricator')

        enrollments = individual.enrollments.all()
        self.assertEqual(len(enrollments), 0)

        # Testing everything remained the same in the old parent individual

        former_individual = Individual.objects.get(mk='e8284285566fdc1f41c8a22bb84a295fc3c4cbb3')

        self.assertIsInstance(former_individual, Individual)
        self.assertEqual(former_individual.mk, 'e8284285566fdc1f41c8a22bb84a295fc3c4cbb3')

        profile = former_individual.profile
        self.assertEqual(profile.name, 'John Smith')
        self.assertEqual(profile.email, 'jsmith@profile-email')
        self.assertEqual(profile.is_bot, False)
        self.assertIsNone(profile.gender)
        self.assertIsNone(profile.gender_acc)

        identities = former_individual.identities.all()
        self.assertEqual(len(identities), 4)

        id1 = identities[0]
        self.assertEqual(id1.uuid, '1c13fec7a328201fc6a230fe43eb81df0e20626e')
        self.assertEqual(id1.email, 'jsmith@libresoft')
        self.assertEqual(id1.source, 'scm')

        id2 = identities[1]
        self.assertEqual(id2.uuid, '9225e296be341c20c11c4bae76df4190a5c4a918')
        self.assertEqual(id2.email, 'jsmith-phab@bitergia')
        self.assertEqual(id2.source, 'phabricator')

        id3 = identities[2]
        self.assertEqual(id3.uuid, 'c2f5aa44e920b4fbe3cd36894b18e80a2606deba')
        self.assertEqual(id3.email, 'jsmith2@libresoft')
        self.assertEqual(id3.source, 'phabricator')

        id4 = identities[3]
        self.assertEqual(id4.uuid, 'e8284285566fdc1f41c8a22bb84a295fc3c4cbb3')
        self.assertEqual(id4.email, 'jsmith@example')
        self.assertEqual(id4.source, 'scm')

        enrollments = former_individual.enrollments.all()
        self.assertEqual(len(enrollments), 2)

        rol1 = enrollments[0]
        self.assertEqual(rol1.group.name, 'Example')
        self.assertEqual(rol1.start, datetime.datetime(1900, 1, 1, tzinfo=UTC))
        self.assertEqual(rol1.end, datetime.datetime(2017, 6, 1, tzinfo=UTC))

        rol2 = enrollments[1]
        self.assertEqual(rol2.group.name, 'Bitergia')
        self.assertEqual(rol2.start, datetime.datetime(2017, 6, 2, tzinfo=UTC))
        self.assertEqual(rol2.end, datetime.datetime(2100, 1, 1, tzinfo=UTC))

    def test_uuid_from_individual(self):
        """Check if it ignores when the identity to unmerge is the same as the parent individual"""

        individuals = api.unmerge_identities(self.ctx,
                                             uuids=['e8284285566fdc1f41c8a22bb84a295fc3c4cbb3'])

        self.assertEqual(len(individuals), 1)

        individual = individuals[0]
        self.assertEqual(individual.mk, 'e8284285566fdc1f41c8a22bb84a295fc3c4cbb3')

        identities = individual.identities.all()
        self.assertEqual(len(identities), 6)

        id1 = identities[0]
        self.assertEqual(id1.uuid, '1c13fec7a328201fc6a230fe43eb81df0e20626e')
        self.assertEqual(id1.email, 'jsmith@libresoft')
        self.assertEqual(id1.source, 'scm')

        id2 = identities[1]
        self.assertEqual(id2.uuid, '31581d7c6b039318e9048c4d8571666c26a5622b')
        self.assertEqual(id2.email, 'jsmith3@libresoft')
        self.assertEqual(id2.source, 'phabricator')

        id3 = identities[2]
        self.assertEqual(id3.uuid, '67fc4f8a56aa12ab981d2a4c1de065bb9936c9f6')
        self.assertEqual(id3.email, 'jsmith-git@example')
        self.assertEqual(id3.source, 'git')

        id4 = identities[3]
        self.assertEqual(id4.uuid, '9225e296be341c20c11c4bae76df4190a5c4a918')
        self.assertEqual(id4.email, 'jsmith-phab@bitergia')
        self.assertEqual(id4.source, 'phabricator')

        id5 = identities[4]
        self.assertEqual(id5.uuid, 'c2f5aa44e920b4fbe3cd36894b18e80a2606deba')
        self.assertEqual(id5.email, 'jsmith2@libresoft')
        self.assertEqual(id5.source, 'phabricator')

        id6 = identities[5]
        self.assertEqual(id6.uuid, 'e8284285566fdc1f41c8a22bb84a295fc3c4cbb3')
        self.assertEqual(id6.email, 'jsmith@example')
        self.assertEqual(id6.source, 'scm')

    def test_non_existing_uuids(self):
        """Check if it fails when source `uuids` field is `None` or an empty list"""

        trx_date = datetime_utcnow()  # After this datetime no transactions should be created

        with self.assertRaisesRegex(InvalidValueError, UUIDS_NONE_OR_EMPTY_ERROR):
            api.unmerge_identities(self.ctx,
                                   uuids=[])

        # Check if there are no transactions created when there is an error
        transactions = Transaction.objects.filter(created_at__gt=trx_date)
        self.assertEqual(len(transactions), 0)

    def test_non_existing_uuid(self):
        """Check if it fails when any `uuid` is `None` or empty"""

        trx_date = datetime_utcnow()  # After this datetime no transactions should be created

        with self.assertRaisesRegex(InvalidValueError, UUID_NONE_OR_EMPTY_ERROR):
            api.unmerge_identities(self.ctx,
                                   uuids=[''])

        # Check if there are no transactions created when there is an error
        transactions = Transaction.objects.filter(created_at__gt=trx_date)
        self.assertEqual(len(transactions), 0)

    def test_last_modified(self):
        """Check if last modification date is updated"""

        before_dt = datetime_utcnow()

        individual1 = api.add_identity(self.ctx,
                                       'scm',
                                       email='john.doe@example')
        api.add_identity(self.ctx,
                         'git',
                         email='john.doe@example',
                         uuid='b6bee805956c03699b59e15175261f85a10d43f3')

        after_dt = datetime_utcnow()

        indv1 = Individual.objects.get(mk=individual1.uuid)

        self.assertLessEqual(before_dt, indv1.last_modified)
        self.assertGreaterEqual(after_dt, indv1.last_modified)

        # Unmerge identities
        before_unmerge_dt = datetime_utcnow()
        indvs = api.unmerge_identities(self.ctx,
                                       uuids=['df9af14b5aeb89d0b536a825039d3042eb4e4c27'])
        after_unmerge_dt = datetime_utcnow()

        # Check new individual
        indv = indvs[0]
        self.assertLessEqual(before_dt, indv.last_modified)
        self.assertLessEqual(after_dt, indv.last_modified)
        self.assertLessEqual(before_unmerge_dt, indv.last_modified)
        self.assertGreaterEqual(after_unmerge_dt, indv.last_modified)

        identities = indv.identities.all()

        id1 = identities[0]

        # Unmerged (moved) identities were updated
        self.assertLessEqual(before_dt, id1.last_modified)
        self.assertLessEqual(after_dt, id1.last_modified)
        self.assertLessEqual(before_unmerge_dt, id1.last_modified)
        self.assertGreaterEqual(after_unmerge_dt, id1.last_modified)

        # Check former parent individual
        indv = Individual.objects.get(mk=individual1.uuid)
        self.assertLessEqual(before_dt, indv.last_modified)
        self.assertLessEqual(after_dt, indv.last_modified)
        self.assertLessEqual(before_unmerge_dt, indv.last_modified)
        self.assertGreaterEqual(after_unmerge_dt, indv.last_modified)

        identities = indv.identities.all()

        # Not unmerged (moved) identities were not modified
        id1 = identities[0]

        self.assertLessEqual(before_dt, id1.last_modified)
        self.assertGreaterEqual(after_dt, id1.last_modified)
        self.assertGreaterEqual(before_unmerge_dt, id1.last_modified)
        self.assertGreaterEqual(after_unmerge_dt, id1.last_modified)

    def test_locked_uuid(self):
        """Check if it fails when the individual is locked"""

        parent_uuid = 'e8284285566fdc1f41c8a22bb84a295fc3c4cbb3'
        uuid = '67fc4f8a56aa12ab981d2a4c1de065bb9936c9f6'

        individual = Individual.objects.get(mk=parent_uuid)
        individual.is_locked = True
        individual.save()

        msg = UUID_LOCKED_ERROR.format(uuid=parent_uuid)
        with self.assertRaisesRegex(LockedIdentityError, msg):
            api.unmerge_identities(self.ctx,
                                   uuids=[uuid])

    def test_transaction(self):
        """Check if a transaction is created when unmerging identities"""

        timestamp = datetime_utcnow()

        api.unmerge_identities(self.ctx,
                               uuids=['67fc4f8a56aa12ab981d2a4c1de065bb9936c9f6'])

        transactions = Transaction.objects.filter(created_at__gte=timestamp)
        self.assertEqual(len(transactions), 1)

        trx = transactions[0]
        self.assertIsInstance(trx, Transaction)
        self.assertEqual(trx.name, 'unmerge_identities')
        self.assertGreater(trx.created_at, timestamp)
        self.assertEqual(trx.authored_by, self.ctx.user.username)

    def test_operations(self):
        """Check if the right operations are created when unmerging identities"""

        timestamp = datetime_utcnow()

        api.unmerge_identities(self.ctx,
                               uuids=['67fc4f8a56aa12ab981d2a4c1de065bb9936c9f6'])

        transactions = Transaction.objects.filter(created_at__gte=timestamp)
        trx = transactions[0]

        operations = Operation.objects.filter(trx=trx)
        self.assertEqual(len(operations), 3)

        op1 = operations[0]
        self.assertIsInstance(op1, Operation)
        self.assertEqual(op1.op_type, Operation.OpType.ADD.value)
        self.assertEqual(op1.entity_type, 'individual')
        self.assertEqual(op1.target, '67fc4f8a56aa12ab981d2a4c1de065bb9936c9f6')
        self.assertEqual(op1.trx, trx)
        self.assertGreater(op1.timestamp, timestamp)

        op1_args = json.loads(op1.args)
        self.assertEqual(len(op1_args), 1)
        self.assertEqual(op1_args['mk'], '67fc4f8a56aa12ab981d2a4c1de065bb9936c9f6')

        op2 = operations[1]
        self.assertIsInstance(op2, Operation)
        self.assertEqual(op2.op_type, Operation.OpType.UPDATE.value)
        self.assertEqual(op2.entity_type, 'profile')
        self.assertEqual(op2.target, '67fc4f8a56aa12ab981d2a4c1de065bb9936c9f6')
        self.assertEqual(op2.trx, trx)
        self.assertGreater(op2.timestamp, timestamp)

        op2_args = json.loads(op2.args)
        self.assertEqual(len(op2_args), 3)
        self.assertEqual(op2_args['individual'], '67fc4f8a56aa12ab981d2a4c1de065bb9936c9f6')
        self.assertEqual(op2_args['email'], 'jsmith-git@example')
        self.assertIsNone(op2_args['name'])

        op3 = operations[2]
        self.assertIsInstance(op3, Operation)
        self.assertEqual(op3.op_type, Operation.OpType.UPDATE.value)
        self.assertEqual(op3.entity_type, 'identity')
        self.assertEqual(op3.target, '67fc4f8a56aa12ab981d2a4c1de065bb9936c9f6')
        self.assertEqual(op3.trx, trx)
        self.assertGreater(op3.timestamp, timestamp)

        op3_args = json.loads(op3.args)
        self.assertEqual(len(op3_args), 2)
        self.assertEqual(op3_args['identity'], '67fc4f8a56aa12ab981d2a4c1de065bb9936c9f6')
        self.assertEqual(op3_args['individual'], '67fc4f8a56aa12ab981d2a4c1de065bb9936c9f6')<|MERGE_RESOLUTION|>--- conflicted
+++ resolved
@@ -1,10 +1,6 @@
 # -*- coding: utf-8 -*-
 #
-<<<<<<< HEAD
-# Copyright (C) 2014-2019 Bitergia
-=======
 # Copyright (C) 2014-2020 Bitergia
->>>>>>> 09716707
 #
 # This program is free software; you can redistribute it and/or modify
 # it under the terms of the GNU General Public License as published by
@@ -25,22 +21,6 @@
 #
 
 import datetime
-<<<<<<< HEAD
-import sys
-import unittest
-
-if '..' not in sys.path:
-    sys.path.insert(0, '..')
-
-from sortinghat import api
-from sortinghat.db.model import UniqueIdentity, Identity, Profile, \
-    Organization, Domain, Country, Enrollment, MatchingBlacklist
-from sortinghat.exceptions import AlreadyExistsError, NotFoundError
-from sortinghat.matcher import create_identity_matcher
-
-from tests.base import TestDatabaseCaseBase
-
-=======
 import json
 
 from dateutil.tz import UTC
@@ -74,7 +54,6 @@
 ALREADY_EXISTS_ERROR = "{entity} already exists in the registry"
 SOURCE_NONE_OR_EMPTY_ERROR = "'source' cannot be"
 IDENTITY_NONE_OR_EMPTY_ERROR = "identity data cannot be empty"
->>>>>>> 09716707
 UUID_NONE_OR_EMPTY_ERROR = "'uuid' cannot be"
 UUID_LOCKED_ERROR = "Individual {uuid} is locked"
 UUIDS_NONE_OR_EMPTY_ERROR = "'uuids' cannot be"
@@ -87,57 +66,6 @@
 BOTH_NEW_DATES_NONE_OR_EMPTY_ERROR = "'new_from_date' and 'to_from_date' cannot be"
 FROM_UUID_TO_UUID_EQUAL_ERROR = "'to_uuid' {to_uuid} cannot be part of 'from_uuids'"
 IS_BOT_VALUE_ERROR = "'is_bot' must have a boolean value"
-<<<<<<< HEAD
-COUNTRY_CODE_ERROR = "'country_code' \\(%(code)s\\) does not match with a valid code"
-GENDER_ACC_INVALID_ERROR = "'gender_acc' can only be set when 'gender' is given"
-GENDER_ACC_INVALID_TYPE_ERROR = "'gender_acc' must have an integer value"
-GENDER_ACC_INVALID_RANGE_ERROR = "'gender_acc' \\(%(acc)s\\) is not in range \\(1,100\\)"
-
-
-class TestAPICaseBase(TestDatabaseCaseBase):
-    """Test case base class for API tests"""
-
-    def load_test_dataset(self):
-        pass
-
-
-class TestAddUniqueIdentity(TestAPICaseBase):
-    """Unit tests for add_unique_identity"""
-
-    def test_add_unique_identities(self):
-        """Check whether it adds a set of unique identities"""
-
-        api.add_unique_identity(self.db, 'John Smith')
-        api.add_unique_identity(self.db, 'John Doe')
-        api.add_unique_identity(self.db, 'Jane Roe')
-
-        with self.db.connect() as session:
-            uid = session.query(UniqueIdentity).\
-                filter(UniqueIdentity.uuid == 'John Smith').first()
-            self.assertEqual(uid.uuid, 'John Smith')
-
-            uid = session.query(UniqueIdentity).\
-                filter(UniqueIdentity.uuid == 'John Doe').first()
-            self.assertEqual(uid.uuid, 'John Doe')
-
-            uid = session.query(UniqueIdentity).\
-                filter(UniqueIdentity.uuid == 'Jane Roe').first()
-            self.assertEqual(uid.uuid, 'Jane Roe')
-
-    def test_existing_uuid(self):
-        """Check if it fails adding an identity that already exists"""
-
-        # Add a pair of identities first
-        api.add_unique_identity(self.db, 'John Smith')
-        api.add_unique_identity(self.db, 'John Doe')
-
-        # Insert the first identity again. It should raise AlreadyExistsError
-        with self.assertRaises(AlreadyExistsError) as context:
-            api.add_unique_identity(self.db, 'John Smith')
-
-        self.assertEqual(context.exception.eid, 'John Smith')
-        print(context.exception)
-=======
 COUNTRY_CODE_ERROR = r"'country_code' \({code}\) does not match with a valid code"
 GENDER_ACC_INVALID_ERROR = "'gender_acc' can only be set when 'gender' is given"
 GENDER_ACC_INVALID_TYPE_ERROR = "'gender_acc' must have an integer value"
@@ -162,7 +90,6 @@
 
 class TestAddIdentity(TestCase):
     """Unit tests for add_identity"""
->>>>>>> 09716707
 
     def setUp(self):
         """Load initial values"""
@@ -191,14 +118,8 @@
         self.assertEqual(profile.name, identity.name)
         self.assertEqual(profile.email, identity.email)
 
-<<<<<<< HEAD
-        with self.db.connect() as session:
-            uid = session.query(UniqueIdentity).\
-                filter(UniqueIdentity.uuid == 'John Smith').first()
-=======
         identities = Identity.objects.filter(uuid=identity.uuid)
         self.assertEqual(len(identities), 1)
->>>>>>> 09716707
 
         id1 = identities[0]
         self.assertEqual(id1, identity)
@@ -245,17 +166,10 @@
         identities = Identity.objects.all()
         self.assertEqual(len(identities), 5)
 
-<<<<<<< HEAD
-        with self.db.connect() as session:
-            uid = session.query(UniqueIdentity).\
-                filter(UniqueIdentity.uuid == 'a9b403e150dd4af8953a52a4bb841051e4b705d9').first()
-            self.assertEqual(uid.uuid, unique_id)
-=======
         # Check John Smith
         individual = Individual.objects.get(mk=jsmith.uuid)
         identities = individual.identities.all()
         self.assertEqual(len(identities), 3)
->>>>>>> 09716707
 
         id1 = identities[0]
         self.assertEqual(id1.uuid, identity1.uuid)
@@ -339,114 +253,16 @@
         self.assertEqual(id2.username, 'jsmith')
         self.assertEqual(id2.source, 'mls')
 
-<<<<<<< HEAD
-        # Check identities
-        with self.db.connect() as session:
-            # First, John Smith
-            uid = session.query(UniqueIdentity).\
-                filter(UniqueIdentity.uuid == jsmith_uuid).first()
-
-            self.assertEqual(len(uid.identities), 3)
-
-            id1 = uid.identities[0]
-            self.assertEqual(id1.id, unique_id1)
-            self.assertEqual(id1.name, 'John Smith')
-            self.assertEqual(id1.email, 'jsmith@example.com')
-            self.assertEqual(id1.username, 'jsmith')
-            self.assertEqual(id1.source, 'mls')
-
-            id2 = uid.identities[1]
-            self.assertEqual(id2.id, unique_id2)
-            self.assertEqual(id2.name, 'John Smith')
-            self.assertEqual(id2.email, None)
-            self.assertEqual(id2.username, 'jsmith')
-            self.assertEqual(id2.source, 'mls')
-
-            id3 = uid.identities[2]
-            self.assertEqual(id3.id, jsmith_uuid)
-            self.assertEqual(id3.name, 'John Smith')
-            self.assertEqual(id3.email, 'jsmith@example.com')
-            self.assertEqual(id3.username, 'jsmith')
-            self.assertEqual(id3.source, 'scm')
-            self.assertEqual(id3.uuid, jsmith_uuid)
-
-            # Next, John Doe
-            uid = session.query(UniqueIdentity).\
-                filter(UniqueIdentity.uuid == jdoe_uuid).first()
-
-            self.assertEqual(len(uid.identities), 2)
-
-            id1 = uid.identities[0]
-            self.assertEqual(id1.id, unique_id3)
-            self.assertEqual(id1.name, None)
-            self.assertEqual(id1.email, 'jdoe@example.com')
-            self.assertEqual(id1.username, None)
-            self.assertEqual(id1.source, 'mls')
-
-            id2 = uid.identities[1]
-            self.assertEqual(id2.id, jdoe_uuid)
-            self.assertEqual(id2.name, 'John Doe')
-            self.assertEqual(id2.email, 'jdoe@example.com')
-            self.assertEqual(id2.username, 'jdoe')
-            self.assertEqual(id2.source, 'scm')
-=======
         id3 = identities[2]
         self.assertEqual(id3.uuid, jsmith.uuid)
         self.assertEqual(id3.name, 'John Smith')
         self.assertEqual(id3.email, 'jsmith@example.com')
         self.assertEqual(id3.username, 'jsmith')
         self.assertEqual(id3.source, 'scm')
->>>>>>> 09716707
 
     def test_last_modified(self):
         """Check if last modification date is updated"""
 
-<<<<<<< HEAD
-        # First, insert the identity that will create the unique identity
-        before_dt = datetime.datetime.utcnow()
-        jsmith_uuid = api.add_identity(self.db, 'scm',
-                                       'jsmith@example.com', 'John Smith', 'jsmith')
-        after_dt = datetime.datetime.utcnow()
-
-        with self.db.connect() as session:
-            uid = session.query(UniqueIdentity).\
-                filter(UniqueIdentity.uuid == jsmith_uuid).first()
-
-            # Check date on the unique identity
-            self.assertLessEqual(before_dt, uid.last_modified)
-            self.assertGreaterEqual(after_dt, uid.last_modified)
-
-            # Check date on the identity
-            self.assertLessEqual(before_dt, uid.identities[0].last_modified)
-            self.assertGreaterEqual(after_dt, uid.identities[0].last_modified)
-
-        # Check if a new identity added to the existing unique identity
-        # updates both modification dates
-        before_new_dt = datetime.datetime.utcnow()
-        api.add_identity(self.db, 'scm', 'jsmith@example.com', None, None,
-                         uuid=jsmith_uuid)
-        after_new_dt = datetime.datetime.utcnow()
-
-        with self.db.connect() as session:
-            uid = session.query(UniqueIdentity).\
-                filter(UniqueIdentity.uuid == jsmith_uuid).first()
-
-            # Check date on the unique identity; it was updated
-            self.assertLessEqual(before_new_dt, uid.last_modified)
-            self.assertGreaterEqual(after_new_dt, uid.last_modified)
-
-            # Check date of the new identity
-            self.assertLessEqual(before_dt, uid.identities[0].last_modified)
-            self.assertLessEqual(after_dt, uid.identities[0].last_modified)
-            self.assertLessEqual(before_new_dt, uid.identities[0].last_modified)
-            self.assertGreaterEqual(after_new_dt, uid.identities[0].last_modified)
-
-            # Check date of the oldest identity; it wasn't modified
-            self.assertLessEqual(before_dt, uid.identities[1].last_modified)
-            self.assertGreaterEqual(after_dt, uid.identities[1].last_modified)
-            self.assertGreaterEqual(before_new_dt, uid.identities[1].last_modified)
-            self.assertGreaterEqual(after_new_dt, uid.identities[1].last_modified)
-=======
         # First, insert the identity that will create the individual
         before_dt = datetime_utcnow()
         jsmith = api.add_identity(self.ctx,
@@ -495,7 +311,6 @@
         self.assertGreaterEqual(after_dt, identities[1].last_modified)
         self.assertGreaterEqual(before_new_dt, identities[1].last_modified)
         self.assertGreaterEqual(after_new_dt, identities[1].last_modified)
->>>>>>> 09716707
 
     def test_similar_identities(self):
         """Check if it works when adding similar identities"""
@@ -683,21 +498,12 @@
                                     email='😂',
                                     username='😂')
 
-<<<<<<< HEAD
-        with self.db.connect() as session:
-            uid = session.query(UniqueIdentity).\
-                filter(UniqueIdentity.uuid == '843fcc3383ddfd6179bef87996fa761d88a43915').first()
-            self.assertEqual(uid.uuid, unique_id)
-=======
         individual = Individual.objects.get(mk='843fcc3383ddfd6179bef87996fa761d88a43915')
         self.assertEqual(individual.mk, identity.uuid)
->>>>>>> 09716707
 
         identities = individual.identities.all()
         self.assertEqual(len(identities), 1)
 
-<<<<<<< HEAD
-=======
         id1 = identities[0]
         self.assertEqual(id1.uuid, identity.uuid)
         self.assertEqual(id1.uuid, '843fcc3383ddfd6179bef87996fa761d88a43915')
@@ -706,7 +512,6 @@
         self.assertEqual(id1.username, '😂')
         self.assertEqual(id1.source, 'scm')
 
->>>>>>> 09716707
     def test_charset(self):
         """Check if it adds two identities with different encoding"""
 
@@ -1021,30 +826,15 @@
 
         trx_date = datetime_utcnow()  # After this datetime no transactions should be created
 
-<<<<<<< HEAD
-        with self.db.connect() as session:
-            uid = session.query(UniqueIdentity).\
-                filter(UniqueIdentity.uuid == 'John Smith').first()
-            self.assertLessEqual(before_dt, uid.last_modified)
-            self.assertGreaterEqual(after_dt, uid.last_modified)
-=======
         with self.assertRaisesRegex(InvalidValueError, UUID_NONE_OR_EMPTY_ERROR):
             api.delete_identity(self.ctx, '')
->>>>>>> 09716707
-
-        # Check if there are no transactions created when there is an error
-        transactions = Transaction.objects.filter(created_at__gt=trx_date)
-        self.assertEqual(len(transactions), 0)
-
-<<<<<<< HEAD
-        # After inserting a new enrollment, the modification date was udpated
-        with self.db.connect() as session:
-            uid = session.query(UniqueIdentity).\
-                filter(UniqueIdentity.uuid == 'John Smith').first()
-=======
+
+        # Check if there are no transactions created when there is an error
+        transactions = Transaction.objects.filter(created_at__gt=trx_date)
+        self.assertEqual(len(transactions), 0)
+
     def test_locked_uuid(self):
         """Check if it fails when the individual is locked"""
->>>>>>> 09716707
 
         jsmith = api.add_identity(self.ctx,
                                   'scm',
@@ -1438,39 +1228,8 @@
         identity = identities[0]
         self.assertEqual(identity.uuid, '03877f31261a6d1a1b3971d240e628259364b8ac')
 
-<<<<<<< HEAD
-        # First, add a set of identities
-        before_dt = datetime.datetime.utcnow()
-        jsmith_uuid = api.add_identity(self.db, 'scm', 'jsmith@example')
-        jsmith = api.add_identity(self.db, 'scm', 'jsmith@example', 'John Smith',
-                                  uuid=jsmith_uuid)
-        after_dt = datetime.datetime.utcnow()
-
-        with self.db.connect() as session:
-            uid = session.query(UniqueIdentity).\
-                filter(UniqueIdentity.uuid == jsmith_uuid).first()
-            self.assertLessEqual(before_dt, uid.last_modified)
-            self.assertGreaterEqual(after_dt, uid.last_modified)
-
-        # Delete an identity
-        before_del_dt = datetime.datetime.utcnow()
-        api.delete_identity(self.db, jsmith)
-        after_del_dt = datetime.datetime.utcnow()
-
-        with self.db.connect() as session:
-            uid = session.query(UniqueIdentity).\
-                filter(UniqueIdentity.uuid == jsmith_uuid).first()
-            self.assertLessEqual(before_dt, uid.last_modified)
-            self.assertLessEqual(after_dt, uid.last_modified)
-            self.assertLessEqual(before_del_dt, uid.last_modified)
-            self.assertGreaterEqual(after_del_dt, uid.last_modified)
-
-    def test_not_found_id(self):
-        """Check if it fails removing an identity that does not exists"""
-=======
         identity = identities[1]
         self.assertEqual(identity.uuid, '0880dc4e621877e8520cef1747d139dd4f9f110e')
->>>>>>> 09716707
 
         identity = identities[2]
         self.assertEqual(identity.uuid, '880b3dfcb3a08712e5831bddc3dfe81fc5d7b331')
@@ -1504,71 +1263,8 @@
         self.assertEqual(identity_db.name, 'John Smith')
         self.assertEqual(identity_db.email, 'jsmith@example.com')
 
-<<<<<<< HEAD
-    def test_delete_organizations(self):
-        """Check whether it deletes a set of organizations"""
-
-        # First, add a set of organizations, including some domains
-        # and enrollments
-        api.add_unique_identity(self.db, 'John Smith')
-        api.add_unique_identity(self.db, 'John Doe')
-        api.add_organization(self.db, 'Example')
-        api.add_domain(self.db, 'Example', 'example.com')
-        api.add_domain(self.db, 'Example', 'example.org')
-        api.add_enrollment(self.db, 'John Smith', 'Example')
-        api.add_enrollment(self.db, 'John Doe', 'Example')
-        api.add_organization(self.db, 'Bitergia')
-        api.add_domain(self.db, 'Bitergia', 'bitergia.com')
-        api.add_enrollment(self.db, 'John Smith', 'Bitergia')
-        api.add_organization(self.db, 'LibreSoft')
-
-        # Delete the first organization
-        api.delete_organization(self.db, 'Example')
-
-        with self.db.connect() as session:
-            org1 = session.query(Organization).\
-                filter(Organization.name == 'Example').first()
-            self.assertEqual(org1, None)
-
-            dom1 = session.query(Domain).\
-                filter(Domain.domain == 'example.com').first()
-            self.assertEqual(dom1, None)
-            dom2 = session.query(Domain).\
-                filter(Domain.domain == 'example.org').first()
-            self.assertEqual(dom2, None)
-
-            enr1 = session.query(Enrollment).join(Organization).\
-                filter(Organization.name == 'Example').first()
-            self.assertEqual(enr1, None)
-
-        # Delete the last organization
-        api.delete_organization(self.db, 'LibreSoft')
-
-        with self.db.connect() as session:
-            org2 = session.query(Organization).\
-                filter(Organization.name == 'LibreSoft').first()
-            self.assertEqual(org2, None)
-
-            # Check if there only remains one organization and one domain
-            orgs = session.query(Organization).all()
-            self.assertEqual(len(orgs), 1)
-            self.assertEqual(orgs[0].name, 'Bitergia')
-
-            doms = session.query(Domain).all()
-            self.assertEqual(len(doms), 1)
-            self.assertEqual(doms[0].domain, 'bitergia.com')
-
-            enrollments = session.query(Enrollment).all()
-            self.assertEqual(len(enrollments), 1)
-            self.assertEqual(enrollments[0].uidentity.uuid, 'John Smith')
-            self.assertEqual(enrollments[0].organization.name, 'Bitergia')
-
-    def test_not_found_organization(self):
-        """Check if it fails removing an organization that does not exists"""
-=======
     def test_move_identity_using_any_identity_uuid(self):
         """Check if it moves an identity using any of the identities uuids related to an individual"""
->>>>>>> 09716707
 
         # John Smith first identity has two identities.
         # Using the one that does not have the main key should
@@ -1599,132 +1295,6 @@
         identities_db = individual_db.identities.all()
         self.assertEqual(len(identities_db), 1)
 
-<<<<<<< HEAD
-    def test_delete_domains(self):
-        """Check whether it deletes a set of domains"""
-
-        # First, add a set of organizations, including some domains
-        api.add_organization(self.db, 'Example')
-        api.add_domain(self.db, 'Example', 'example.com')
-        api.add_domain(self.db, 'Example', 'example.org')
-        api.add_organization(self.db, 'Bitergia')
-        api.add_domain(self.db, 'Bitergia', 'bitergia.com')
-        api.add_organization(self.db, 'LibreSoft')
-
-        # Delete some domains
-        api.delete_domain(self.db, 'Example', 'example.org')
-        api.delete_domain(self.db, 'Bitergia', 'bitergia.com')
-
-        with self.db.connect() as session:
-            doms1 = session.query(Domain).join(Organization).\
-                filter(Organization.name == 'Example').all()
-            self.assertEqual(len(doms1), 1)
-            self.assertEqual(doms1[0].domain, 'example.com')
-
-            doms2 = session.query(Domain).join(Organization).\
-                filter(Organization.name == 'Bitergia').all()
-            self.assertEqual(len(doms2), 0)
-
-        # Delete the last domain
-        api.delete_domain(self.db, 'Example', 'example.com')
-
-        with self.db.connect() as session:
-            doms3 = session.query(Domain).join(Organization).\
-                filter(Organization.name == 'Example').all()
-            self.assertEqual(len(doms3), 0)
-
-            doms4 = session.query(Domain).all()
-            self.assertEqual(len(doms4), 0)
-
-    def test_not_found_organization(self):
-        """Check if it fails removing a domain from an organization
-           that does not exists"""
-
-        api.add_organization(self.db, 'Example')
-        api.add_organization(self.db, 'Bitergia')
-        api.add_domain(self.db, 'Bitergia', 'bitergia.com')
-
-        self.assertRaises(NotFoundError, api.delete_domain,
-                          self.db, 'LibreSoft', 'libresoft.es')
-
-        # Nothing has been deleted from the registry
-        with self.db.connect() as session:
-            orgs = session.query(Organization).all()
-            self.assertEqual(len(orgs), 2)
-
-            doms = session.query(Domain).all()
-            self.assertEqual(len(doms), 1)
-
-    def test_not_found_domain(self):
-        """Check if it fails removing a domain that does not exists"""
-
-        api.add_organization(self.db, 'Example')
-        api.add_organization(self.db, 'Bitergia')
-        api.add_domain(self.db, 'Bitergia', 'bitergia.com')
-
-        self.assertRaises(NotFoundError, api.delete_domain,
-                          self.db, 'Example', 'example.com')
-
-        # It should not fail because the domain is assigned
-        # to other company
-        self.assertRaises(NotFoundError, api.delete_domain,
-                          self.db, 'Example', 'bitergia.com')
-
-        # Nothing has been deleted from the registry
-        with self.db.connect() as session:
-            orgs = session.query(Organization).all()
-            self.assertEqual(len(orgs), 2)
-
-            doms = session.query(Domain).all()
-            self.assertEqual(len(doms), 1)
-
-
-class TestDeleteEnrollment(TestAPICaseBase):
-    """Unit tests for delete_enrollment"""
-
-    def test_delete_enrollments(self):
-        """Check whether it deletes a set of enrollments"""
-
-        # First, add a set of uuids, organizations and enrollments
-        api.add_unique_identity(self.db, 'John Smith')
-        api.add_unique_identity(self.db, 'John Doe')
-        api.add_unique_identity(self.db, 'Jane Rae')
-
-        api.add_organization(self.db, 'Example')
-        api.add_enrollment(self.db, 'John Smith', 'Example')
-        api.add_enrollment(self.db, 'John Doe', 'Example')
-        api.add_organization(self.db, 'Bitergia')
-        api.add_enrollment(self.db, 'John Smith', 'Bitergia')
-        api.add_enrollment(self.db, 'John Smith', 'Bitergia',
-                           datetime.datetime(1999, 1, 1),
-                           datetime.datetime(2000, 1, 1))
-        api.add_organization(self.db, 'LibreSoft')
-        api.add_enrollment(self.db, 'John Doe', 'LibreSoft')
-        api.add_enrollment(self.db, 'Jane Rae', 'LibreSoft')
-
-        # Delete some enrollments
-        api.delete_enrollment(self.db, 'John Doe', 'LibreSoft')
-        api.delete_enrollment(self.db, 'John Doe', 'Example')
-
-        with self.db.connect() as session:
-            enrollments = session.query(Enrollment).join(Organization).\
-                filter(Organization.name == 'LibreSoft').all()
-            self.assertEqual(len(enrollments), 1)
-            self.assertEqual(enrollments[0].uidentity.uuid, 'Jane Rae')
-
-            enrollments = session.query(Enrollment).join(Organization).\
-                filter(Organization.name == 'Example').all()
-            self.assertEqual(len(enrollments), 1)
-            self.assertEqual(enrollments[0].uidentity.uuid, 'John Smith')
-
-        # Delete enrollments from Bitergia
-        api.delete_enrollment(self.db, 'John Smith', 'Bitergia')
-
-        with self.db.connect() as session:
-            enrollments = session.query(Enrollment).join(Organization).\
-                filter(Organization.name == 'Bitergia').all()
-            self.assertEqual(len(enrollments), 0)
-=======
         identity_db = identities_db[0]
         self.assertEqual(identity_db.uuid, '334da68fcd3da4e799791f73dfada2afb22648c6')
         self.assertEqual(identity_db.name, None)
@@ -1748,168 +1318,12 @@
         self.assertEqual(identity_db.uuid, '880b3dfcb3a08712e5831bddc3dfe81fc5d7b331')
         self.assertEqual(identity_db.name, 'John Smith')
         self.assertEqual(identity_db.email, 'jsmith@example.com')
->>>>>>> 09716707
 
     def test_last_modified(self):
         """Check if last modification date is updated"""
 
-<<<<<<< HEAD
-        api.add_organization(self.db, 'Example')
-        api.add_organization(self.db, 'LibreSoft')
-
-        before_dt = datetime.datetime.utcnow()
-        api.add_unique_identity(self.db, 'John Doe')
-        api.add_enrollment(self.db, 'John Doe', 'Example')
-        api.add_enrollment(self.db, 'John Doe', 'LibreSoft')
-        after_dt = datetime.datetime.utcnow()
-
-        with self.db.connect() as session:
-            uid = session.query(UniqueIdentity).\
-                filter(UniqueIdentity.uuid == 'John Doe').first()
-            self.assertLessEqual(before_dt, uid.last_modified)
-            self.assertGreaterEqual(after_dt, uid.last_modified)
-
-        # Delete some enrollments
-        before_del_dt = datetime.datetime.utcnow()
-        api.delete_enrollment(self.db, 'John Doe', 'LibreSoft')
-        api.delete_enrollment(self.db, 'John Doe', 'Example')
-        after_del_dt = datetime.datetime.utcnow()
-
-        with self.db.connect() as session:
-            uid = session.query(UniqueIdentity).\
-                filter(UniqueIdentity.uuid == 'John Doe').first()
-            self.assertLessEqual(before_dt, uid.last_modified)
-            self.assertLessEqual(after_dt, uid.last_modified)
-            self.assertLessEqual(before_del_dt, uid.last_modified)
-            self.assertGreaterEqual(after_del_dt, uid.last_modified)
-
-    def test_delete_with_period_ranges(self):
-        """Check whether it deletes a set of enrollments using some periods"""
-
-        # First, add a set of uuids, organizations and enrollments
-        api.add_unique_identity(self.db, 'John Smith')
-        api.add_unique_identity(self.db, 'John Doe')
-
-        api.add_organization(self.db, 'Example')
-        api.add_enrollment(self.db, 'John Smith', 'Example')
-        api.add_enrollment(self.db, 'John Smith', 'Example',
-                           datetime.datetime(1999, 1, 1),
-                           datetime.datetime(2010, 1, 1))
-        api.add_enrollment(self.db, 'John Smith', 'Example',
-                           datetime.datetime(1981, 1, 1),
-                           datetime.datetime(1990, 1, 1))
-        api.add_enrollment(self.db, 'John Smith', 'Example',
-                           datetime.datetime(1991, 1, 1),
-                           datetime.datetime(1993, 1, 1))
-
-        # This should delete two enrolmments: 1981-1990 and 1991-1993
-        # but not the one from 1999-2010 nor 1900-21000
-        api.delete_enrollment(self.db, 'John Smith', 'Example',
-                              datetime.datetime(1970, 1, 1),
-                              datetime.datetime(1995, 1, 1))
-
-        with self.db.connect() as session:
-            enrollments = session.query(Enrollment).join(Organization).\
-                filter(Organization.name == 'Example').\
-                order_by(Enrollment.start).all()
-            self.assertEqual(len(enrollments), 2)
-
-            self.assertEqual(enrollments[0].start, datetime.datetime(1900, 1, 1))
-            self.assertEqual(enrollments[0].end, datetime.datetime(2100, 1, 1))
-
-            self.assertEqual(enrollments[1].start, datetime.datetime(1999, 1, 1))
-            self.assertEqual(enrollments[1].end, datetime.datetime(2010, 1, 1))
-
-    def test_period_ranges(self):
-        """Check whether enrollments cannot be removed giving invalid period ranges"""
-
-        api.add_unique_identity(self.db, 'John Smith')
-        api.add_organization(self.db, 'Example')
-
-        self.assertRaisesRegex(ValueError, ENROLLMENT_PERIOD_INVALID_ERROR,
-                               api.delete_enrollment, self.db, 'John Smith', 'Example',
-                               datetime.datetime(2001, 1, 1),
-                               datetime.datetime(1999, 1, 1))
-
-        exc = ENROLLMENT_PERIOD_OUT_OF_BOUNDS_ERROR % {'type': 'from_date',
-                                                       'date': '1899-12-31 23:59:59'}
-        self.assertRaisesRegex(ValueError, exc,
-                               api.delete_enrollment, self.db, 'John Smith', 'Example',
-                               datetime.datetime(1899, 12, 31, 23, 59, 59))
-
-        exc = ENROLLMENT_PERIOD_OUT_OF_BOUNDS_ERROR % {'type': 'from_date',
-                                                       'date': '2100-01-01 00:00:01'}
-        self.assertRaisesRegex(ValueError, exc,
-                               api.delete_enrollment, self.db, 'John Smith', 'Example',
-                               datetime.datetime(2100, 1, 1, 0, 0, 1))
-
-        exc = ENROLLMENT_PERIOD_OUT_OF_BOUNDS_ERROR % {'type': 'to_date',
-                                                       'date': '2100-01-01 00:00:01'}
-        self.assertRaisesRegex(ValueError, exc,
-                               api.delete_enrollment, self.db, 'John Smith', 'Example',
-                               datetime.datetime(1900, 1, 1),
-                               datetime.datetime(2100, 1, 1, 0, 0, 1))
-
-        exc = ENROLLMENT_PERIOD_OUT_OF_BOUNDS_ERROR % {'type': 'to_date',
-                                                       'date': '1899-12-31 23:59:59'}
-        self.assertRaisesRegex(ValueError, exc,
-                               api.delete_enrollment, self.db, 'John Smith', 'Example',
-                               datetime.datetime(1900, 1, 1),
-                               datetime.datetime(1899, 12, 31, 23, 59, 59))
-
-    def test_not_found_uuid(self):
-        """Check if it fails removing enrollments from a unique identity
-           that does not exists"""
-
-        api.add_unique_identity(self.db, 'John Smith')
-        api.add_organization(self.db, 'Example')
-        api.add_enrollment(self.db, 'John Smith', 'Example')
-        api.add_organization(self.db, 'Bitergia')
-
-        self.assertRaises(NotFoundError, api.delete_enrollment,
-                          self.db, 'John Doe', 'Example')
-
-        # Nothing has been deleted from the registry
-        with self.db.connect() as session:
-            uids = session.query(UniqueIdentity).all()
-            self.assertEqual(len(uids), 1)
-
-            orgs = session.query(Organization).all()
-            self.assertEqual(len(orgs), 2)
-
-            enrollments = session.query(Enrollment).all()
-            self.assertEqual(len(enrollments), 1)
-
-    def test_not_found_organization(self):
-        """Check if it fails removing enrollments from an organization
-           that does not exists"""
-
-        api.add_unique_identity(self.db, 'John Smith')
-        api.add_organization(self.db, 'Example')
-        api.add_enrollment(self.db, 'John Smith', 'Example')
-        api.add_organization(self.db, 'Bitergia')
-
-        self.assertRaises(NotFoundError, api.delete_enrollment,
-                          self.db, 'John Smith', 'LibreSoft')
-
-        # Nothing has been deleted from the registry
-        with self.db.connect() as session:
-            uids = session.query(UniqueIdentity).all()
-            self.assertEqual(len(uids), 1)
-
-            orgs = session.query(Organization).all()
-            self.assertEqual(len(orgs), 2)
-
-            enrollments = session.query(Enrollment).all()
-            self.assertEqual(len(enrollments), 1)
-
-
-class TestDeleteFromMatchingBlacklist(TestAPICaseBase):
-    """Unit tests for delete_from_matching_blacklist"""
-=======
         from_uuid = '880b3dfcb3a08712e5831bddc3dfe81fc5d7b331'
         to_uuid = '03877f31261a6d1a1b3971d240e628259364b8ac'
->>>>>>> 09716707
 
         # Tests
         before_dt = datetime_utcnow()
@@ -1946,217 +1360,8 @@
         identity_db = identities_db[0]
         self.assertEqual(identity_db.uuid, '03877f31261a6d1a1b3971d240e628259364b8ac')
 
-<<<<<<< HEAD
-        api.add_organization(self.db, 'Example')
-
-        before_dt = datetime.datetime.utcnow()
-        api.add_unique_identity(self.db, 'John Smith')
-        api.add_enrollment(self.db, 'John Smith', 'Example',
-                           datetime.datetime(1900, 1, 1),
-                           datetime.datetime(2010, 1, 1))
-        api.add_enrollment(self.db, 'John Smith', 'Example',
-                           datetime.datetime(2008, 1, 1),
-                           datetime.datetime(2100, 1, 1))
-        after_dt = datetime.datetime.utcnow()
-
-        with self.db.connect() as session:
-            uid = session.query(UniqueIdentity).\
-                filter(UniqueIdentity.uuid == 'John Smith').first()
-            self.assertLessEqual(before_dt, uid.last_modified)
-            self.assertGreaterEqual(after_dt, uid.last_modified)
-
-        # Merge enrollments
-        before_merge_dt = datetime.datetime.utcnow()
-        api.merge_enrollments(self.db, 'John Smith', 'Example')
-        after_merge_dt = datetime.datetime.utcnow()
-
-        with self.db.connect() as session:
-            uid = session.query(UniqueIdentity).\
-                filter(UniqueIdentity.uuid == 'John Smith').first()
-            self.assertLessEqual(before_dt, uid.last_modified)
-            self.assertLessEqual(after_dt, uid.last_modified)
-            self.assertLessEqual(before_merge_dt, uid.last_modified)
-            self.assertGreaterEqual(after_merge_dt, uid.last_modified)
-
-    def test_not_found_uuid(self):
-        """Check if it fails merging enrollments from a unique identity
-           that does not exists"""
-
-        # Add some data first
-        api.add_unique_identity(self.db, 'John Smith')
-        api.add_organization(self.db, 'Example')
-        api.add_enrollment(self.db, 'John Smith', 'Example',
-                           datetime.datetime(1900, 1, 1),
-                           datetime.datetime(2010, 1, 1))
-        api.add_enrollment(self.db, 'John Smith', 'Example',
-                           datetime.datetime(2008, 1, 1),
-                           datetime.datetime(2100, 1, 1))
-        api.add_organization(self.db, 'Bitergia')
-
-        # Test
-        self.assertRaises(NotFoundError, api.merge_enrollments,
-                          self.db, 'John Doe', 'Example')
-
-        # Nothing has been merged on the registry
-        with self.db.connect() as session:
-            enrollments = session.query(Enrollment).all()
-            self.assertEqual(len(enrollments), 2)
-
-    def test_not_found_organization(self):
-        """Check if it fails merging enrollments from an organization
-           that does not exists"""
-
-        # Add some data first
-        api.add_unique_identity(self.db, 'John Smith')
-        api.add_organization(self.db, 'Example')
-        api.add_enrollment(self.db, 'John Smith', 'Example',
-                           datetime.datetime(1900, 1, 1),
-                           datetime.datetime(2010, 1, 1))
-        api.add_enrollment(self.db, 'John Smith', 'Example',
-                           datetime.datetime(2008, 1, 1),
-                           datetime.datetime(2100, 1, 1))
-        api.add_organization(self.db, 'Bitergia')
-
-        # Test
-        self.assertRaises(NotFoundError, api.merge_enrollments,
-                          self.db, 'John Smith', 'LibreSoft')
-
-        # Nothing has been merged on the registry
-        with self.db.connect() as session:
-            enrollments = session.query(Enrollment).all()
-            self.assertEqual(len(enrollments), 2)
-
-    def test_not_found_enrollments(self):
-        """Check if it fails merging enrollments that do not exist"""
-
-        # Add some data first
-        api.add_unique_identity(self.db, 'John Smith')
-        api.add_organization(self.db, 'Example')
-        api.add_enrollment(self.db, 'John Smith', 'Example',
-                           datetime.datetime(1900, 1, 1),
-                           datetime.datetime(2010, 1, 1))
-        api.add_enrollment(self.db, 'John Smith', 'Example',
-                           datetime.datetime(2008, 1, 1),
-                           datetime.datetime(2100, 1, 1))
-        api.add_organization(self.db, 'Bitergia')
-
-        # Test
-        self.assertRaises(NotFoundError, api.merge_enrollments,
-                          self.db, 'John Smith', 'Bitergia')
-
-        # Nothing has been merged on the registry
-        with self.db.connect() as session:
-            enrollments = session.query(Enrollment).all()
-            self.assertEqual(len(enrollments), 2)
-
-
-class TestMergeUniqueIdentities(TestAPICaseBase):
-    """Unit tests for merge_unique_identities"""
-
-    def test_merge_identitites(self):
-        """Test behavior merging unique identities"""
-
-        # Add some countries, unique identities, identities and
-        # enrollments first
-        with self.db.connect() as session:
-            # Add a country
-            us = Country(code='US', name='United States of America', alpha3='USA')
-            session.add(us)
-
-        api.add_unique_identity(self.db, 'John Smith')
-        api.add_identity(self.db, 'scm', 'jsmith@example.com',
-                         uuid='John Smith')
-        api.add_identity(self.db, 'scm', 'jsmith@example.com', 'John Smith',
-                         uuid='John Smith')
-        api.edit_profile(self.db, 'John Smith', name='John Smith',
-                         gender='male', gender_acc=75,
-                         is_bot=True, country_code='US')
-
-        api.add_unique_identity(self.db, 'John Doe')
-        api.add_identity(self.db, 'scm', 'jdoe@example.com',
-                         uuid='John Doe')
-        api.edit_profile(self.db, 'John Doe', email='jdoe@example.com', is_bot=False)
-
-        api.add_unique_identity(self.db, 'Jane Rae')
-
-        api.add_organization(self.db, 'Example')
-        api.add_enrollment(self.db, 'John Smith', 'Example')
-        api.add_enrollment(self.db, 'John Doe', 'Example')
-
-        api.add_organization(self.db, 'Bitergia')
-        api.add_enrollment(self.db, 'John Smith', 'Bitergia')
-        api.add_enrollment(self.db, 'John Doe', 'Bitergia',
-                           datetime.datetime(1999, 1, 1),
-                           datetime.datetime(2000, 1, 1))
-
-        api.add_organization(self.db, 'LibreSoft')
-        api.add_enrollment(self.db, 'Jane Rae', 'LibreSoft')
-
-        # Merge John Smith and John Doe unique identities
-        api.merge_unique_identities(self.db, 'John Smith', 'John Doe')
-
-        with self.db.connect() as session:
-            uidentities = session.query(UniqueIdentity).\
-                order_by(UniqueIdentity.uuid).all()
-            self.assertEqual(len(uidentities), 2)
-
-            uid1 = uidentities[0]
-            self.assertEqual(uid1.uuid, 'Jane Rae')
-            self.assertEqual(len(uid1.identities), 0)
-            self.assertEqual(len(uid1.enrollments), 1)
-
-            uid2 = uidentities[1]
-            self.assertEqual(uid2.uuid, 'John Doe')
-
-            self.assertEqual(uid2.profile.uuid, 'John Doe')
-            self.assertEqual(uid2.profile.name, 'John Smith')
-            self.assertEqual(uid2.profile.email, 'jdoe@example.com')
-            self.assertEqual(uid2.profile.gender, 'male')
-            self.assertEqual(uid2.profile.gender_acc, 75)
-            self.assertEqual(uid2.profile.is_bot, True)
-            self.assertEqual(uid2.profile.country_code, 'US')
-            self.assertEqual(uid2.profile.country.code, 'US')
-            self.assertEqual(uid2.profile.country.name, 'United States of America')
-
-            self.assertEqual(len(uid2.identities), 3)
-
-            identities = uid2.identities
-            identities.sort(key=lambda x: x.id)
-
-            id1 = identities[0]
-            self.assertEqual(id1.name, None)
-            self.assertEqual(id1.email, 'jdoe@example.com')
-            self.assertEqual(id1.source, 'scm')
-
-            id2 = identities[1]
-            self.assertEqual(id2.name, None)
-            self.assertEqual(id2.email, 'jsmith@example.com')
-            self.assertEqual(id2.source, 'scm')
-
-            id3 = identities[2]
-            self.assertEqual(id3.name, 'John Smith')
-            self.assertEqual(id3.email, 'jsmith@example.com')
-            self.assertEqual(id3.source, 'scm')
-
-            # Duplicate enrollments should had been removed
-            # and overlaped enrollments shoud had been merged
-            enrollments = uid2.enrollments
-            enrollments.sort(key=lambda x: x.start)
-            self.assertEqual(len(enrollments), 2)
-
-            rol1 = enrollments[0]
-            self.assertEqual(rol1.organization.name, 'Example')
-            self.assertEqual(rol1.start, datetime.datetime(1900, 1, 1))
-            self.assertEqual(rol1.end, datetime.datetime(2100, 1, 1))
-
-            rol2 = enrollments[1]
-            self.assertEqual(rol2.organization.name, 'Bitergia')
-            self.assertEqual(rol2.start, datetime.datetime(1999, 1, 1))
-            self.assertEqual(rol2.end, datetime.datetime(2000, 1, 1))
-=======
         identity_db = identities_db[1]
         self.assertEqual(identity_db.uuid, '0880dc4e621877e8520cef1747d139dd4f9f110e')
->>>>>>> 09716707
 
     def test_equal_related_individual_using_any_identity_uuid(self):
         """
@@ -2188,52 +1393,6 @@
         identity_db = identities_db[2]
         self.assertEqual(identity_db.uuid, '880b3dfcb3a08712e5831bddc3dfe81fc5d7b331')
 
-<<<<<<< HEAD
-    def test_last_modified(self):
-        """Check if last modification date is updated"""
-
-        before_dt = datetime.datetime.utcnow()
-        api.add_unique_identity(self.db, 'John Smith')
-        api.add_identity(self.db, 'scm', 'jsmith@example.com',
-                         uuid='John Smith')
-        api.add_identity(self.db, 'scm', 'jsmith@example.com', 'John Smith',
-                         uuid='John Smith')
-
-        api.add_unique_identity(self.db, 'John Doe')
-        api.add_identity(self.db, 'scm', 'jdoe@example.com',
-                         uuid='John Doe')
-        after_dt = datetime.datetime.utcnow()
-
-        with self.db.connect() as session:
-            uid = session.query(UniqueIdentity).\
-                filter(UniqueIdentity.uuid == 'John Smith').first()
-            self.assertLessEqual(before_dt, uid.last_modified)
-            self.assertGreaterEqual(after_dt, uid.last_modified)
-
-            uid = session.query(UniqueIdentity).\
-                filter(UniqueIdentity.uuid == 'John Doe').first()
-            self.assertLessEqual(before_dt, uid.last_modified)
-            self.assertGreaterEqual(after_dt, uid.last_modified)
-
-        # Merge identities
-        before_merge_dt = datetime.datetime.utcnow()
-        api.merge_unique_identities(self.db, 'John Smith', 'John Doe')
-        after_merge_dt = datetime.datetime.utcnow()
-
-        with self.db.connect() as session:
-            uid = session.query(UniqueIdentity).\
-                filter(UniqueIdentity.uuid == 'John Doe').first()
-            self.assertLessEqual(before_dt, uid.last_modified)
-            self.assertLessEqual(after_dt, uid.last_modified)
-            self.assertLessEqual(before_merge_dt, uid.last_modified)
-            self.assertGreaterEqual(after_merge_dt, uid.last_modified)
-
-            # Not merged identity were not modified
-            self.assertLessEqual(before_dt, uid.identities[0].last_modified)
-            self.assertGreaterEqual(after_dt, uid.identities[0].last_modified)
-            self.assertGreaterEqual(before_merge_dt, uid.identities[0].last_modified)
-            self.assertGreaterEqual(after_merge_dt, uid.identities[0].last_modified)
-=======
         individual_db = Individual.objects.get(mk='03877f31261a6d1a1b3971d240e628259364b8ac')
         identities_db = individual_db.identities.all()
         self.assertEqual(len(identities_db), 2)
@@ -2246,7 +1405,6 @@
 
     def test_create_new_individual(self):
         """Check if a new individual is created when 'from_uuid' has the same value of 'to_uuid'"""
->>>>>>> 09716707
 
         new_uuid = '880b3dfcb3a08712e5831bddc3dfe81fc5d7b331'
 
@@ -2397,136 +1555,10 @@
 
         trx_date = datetime_utcnow()  # After this datetime no transactions should be created
 
-<<<<<<< HEAD
-        before_dt = datetime.datetime.utcnow()
-        api.add_unique_identity(self.db, 'John Smith')
-        api.add_identity(self.db, 'scm', 'jsmith@example.com',
-                         uuid='John Smith')
-
-        api.add_unique_identity(self.db, 'John Doe')
-        from_id = api.add_identity(self.db, 'scm', 'jdoe@example.com',
-                                   uuid='John Doe')
-        api.add_identity(self.db, 'scm', 'jdoe@example.com', 'Jon Doe',
-                         uuid='John Doe')
-        after_dt = datetime.datetime.utcnow()
-
-        with self.db.connect() as session:
-            uid = session.query(UniqueIdentity).\
-                filter(UniqueIdentity.uuid == 'John Smith').first()
-            self.assertLessEqual(before_dt, uid.last_modified)
-            self.assertGreaterEqual(after_dt, uid.last_modified)
-
-            uid = session.query(UniqueIdentity).\
-                filter(UniqueIdentity.uuid == 'John Doe').first()
-            self.assertLessEqual(before_dt, uid.last_modified)
-            self.assertGreaterEqual(after_dt, uid.last_modified)
-
-        # Move identities
-        before_move_dt = datetime.datetime.utcnow()
-        api.move_identity(self.db, from_id, 'John Smith')
-        after_move_dt = datetime.datetime.utcnow()
-
-        with self.db.connect() as session:
-            uid = session.query(UniqueIdentity).\
-                filter(UniqueIdentity.uuid == 'John Smith').first()
-            self.assertLessEqual(before_dt, uid.last_modified)
-            self.assertLessEqual(after_dt, uid.last_modified)
-            self.assertLessEqual(before_move_dt, uid.last_modified)
-            self.assertGreaterEqual(after_move_dt, uid.last_modified)
-
-            # Moved identity have the date updated
-            self.assertEqual(uid.identities[0].last_modified, uid.last_modified)
-
-            # Identity not moved were not modified
-            self.assertLessEqual(before_dt, uid.identities[1].last_modified)
-            self.assertGreaterEqual(after_dt, uid.identities[1].last_modified)
-            self.assertGreaterEqual(before_move_dt, uid.identities[1].last_modified)
-            self.assertGreaterEqual(after_move_dt, uid.identities[1].last_modified)
-
-            # The origin of the moved identity was also updated
-            uid = session.query(UniqueIdentity).\
-                filter(UniqueIdentity.uuid == 'John Doe').first()
-            self.assertLessEqual(before_dt, uid.last_modified)
-            self.assertLessEqual(after_dt, uid.last_modified)
-            self.assertLessEqual(before_move_dt, uid.last_modified)
-            self.assertGreaterEqual(after_move_dt, uid.last_modified)
-
-    def test_equal_related_unique_identity(self):
-        """Test that all remains the same when to_uuid is the unique identity related to 'from_id'"""
-
-        # Add some unique identities and identities first
-        api.add_unique_identity(self.db, 'John Smith')
-        from_id = api.add_identity(self.db, 'scm', 'jsmith@example.com',
-                                   uuid='John Smith')
-
-        api.add_unique_identity(self.db, 'John Doe')
-        api.add_identity(self.db, 'scm', 'jdoe@example.com',
-                         uuid='John Doe')
-        new_uuid = api.add_identity(self.db, 'scm', 'john.doe@example.com',
-                                    uuid='John Doe')
-
-        # Move the identity to the same unique identity
-        api.move_identity(self.db, from_id, 'John Smith')
-
-        # Nothing has happened
-        with self.db.connect() as session:
-            uidentities = session.query(UniqueIdentity).all()
-            self.assertEqual(len(uidentities), 2)
-
-            uid = uidentities[0]
-            self.assertEqual(uid.uuid, 'John Doe')
-            self.assertEqual(len(uid.identities), 2)
-
-            uid = uidentities[1]
-            self.assertEqual(uid.uuid, 'John Smith')
-            self.assertEqual(len(uid.identities), 1)
-
-            id1 = uid.identities[0]
-            self.assertEqual(id1.id, from_id)
-
-        # This will create a new unique identity,
-        # moving the identity to this new unique identity
-        api.move_identity(self.db, new_uuid, new_uuid)
-
-        with self.db.connect() as session:
-            uidentities = session.query(UniqueIdentity).\
-                order_by(UniqueIdentity.uuid).all()
-            self.assertEqual(len(uidentities), 3)
-
-            uid = uidentities[0]
-            self.assertEqual(uid.uuid, new_uuid)
-            self.assertEqual(len(uid.identities), 1)
-
-            id1 = uid.identities[0]
-            self.assertEqual(id1.id, new_uuid)
-
-            uid = uidentities[1]
-            self.assertEqual(uid.uuid, 'John Doe')
-            self.assertEqual(len(uid.identities), 1)
-
-    def test_not_found_identities(self):
-        """Test whether it fails when one of identities is not found"""
-
-        # Add some unique identities first
-        api.add_unique_identity(self.db, 'John Smith')
-        from_id = api.add_identity(self.db, 'scm', 'jsmith@example.com',
-                                   uuid='John Smith')
-
-        api.add_unique_identity(self.db, 'John Doe')
-        api.add_identity(self.db, 'scm', 'jdoe@example.com',
-                         uuid='John Doe')
-
-        # Check 'from_id' parameter
-        self.assertRaisesRegex(NotFoundError,
-                               NOT_FOUND_ERROR % {'entity': 'FFFFFFFFFFF'},
-                               api.move_identity,
-                               self.db, 'FFFFFFFFFFF', 'John Smith')
-=======
         with self.assertRaisesRegex(InvalidValueError, TO_UUID_NONE_OR_EMPTY_ERROR):
             api.move_identity(self.ctx,
                               '03877f31261a6d1a1b3971d240e628259364b8ac',
                               '')
->>>>>>> 09716707
 
         # Check if there are no transactions created when there is an error
         transactions = Transaction.objects.filter(created_at__gt=trx_date)
