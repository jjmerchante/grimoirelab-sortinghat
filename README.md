--- conflicted
+++ resolved
@@ -1,37 +1,18 @@
-<<<<<<< HEAD
-# Sorting Hat [![Build Status](https://github.com/chaoss/grimoirelab-sortinghat/workflows/tests/badge.svg)](https://github.com/chaoss/grimoirelab-sortinghat/actions?query=workflow:tests+branch:master+event:push) [![Coverage Status](https://img.shields.io/coveralls/chaoss/grimoirelab-sortinghat.svg)](https://coveralls.io/r/chaoss/grimoirelab-sortinghat?branch=master)  [![PyPI version](https://badge.fury.io/py/sortinghat.svg)](https://badge.fury.io/py/sortinghat)
-=======
 # Sorting Hat [![tests](https://github.com/chaoss/grimoirelab-sortinghat/workflows/tests/badge.svg?branch=muggle)](https://github.com/chaoss/grimoirelab-sortinghat/actions?query=workflow:tests+branch:muggle+event:push) [![Documentation Status](https://readthedocs.org/projects/sortinghat/badge/?version=latest)](https://sortinghat.readthedocs.io/en/latest/?badge=latest)
 
 **Warning**: This is the developing branch of the new version of Sorting Hat. We're moving Sorting Hat into a service.
 The documentation below would be totally incorrect or inaccurate. 
->>>>>>> 09716707
 
 ## Description
 
 A tool to manage identities.
 
-<<<<<<< HEAD
-Sorting Hat maintains an SQL database of unique identities of communities members across (potentially) many different sources. Identities corresponding to the same real person can be merged in the same unique identity with a unique uuid. For each unique identity, a profile can be defined, with the name and other data shown for the corresponding person by default.
-=======
 Sorting Hat maintains an SQL database with identities coming (potentially) from different sources. Identities corresponding to the same real person can be merged in the same `individual`, with a unique uuid. For each individual, a profile can be defined, with the name and other data to show for the corresponding person by default.
->>>>>>> 09716707
 
 In addition, each individual can be related to one or more affiliations, for different time periods. This will usually correspond to different organizations in which the person was employed during those time periods.
 
-Sorting Hat is a part of the [GrimoireLab toolset](https://grimoirelab.github.io), which provides Python modules and scripts to analyze data sources with information about software development, and allows the production of interactive dashboards to visualize that information.
-
-<<<<<<< HEAD
-In the context of GrimoireLab, Sorting Hat is usually run after data is retrieved with [Perceval](https://github.com/chaoss/grimoirelab-perceval), to store the identities obtained into its database, and later merge them into unique identities (and maybe affiliate them).
-
-## Source code and contributions
-
-All the source code is available in the [Sorting Hat GitHub repository](https://github.com/chaoss/grimoirelab-sortinghat). Please, submit pull requests if you have proposals to change the source code, and open an issue if you want to report a bug, ask for a new feature, or just provide feedback.
-
-## Requirements
-
- * Python >= 3.7
-=======
+Sorting Hat is a part of the [GrimoireLab toolset](https://grimoirelab.github.io), which provides for Python modules and scripts to analyze data sources with information about software development, and allows to produce interactive dashboards to visualize that information.
+
 In the context of GrimoireLab, Sorting Hat is usually run after data is retrieved with [Perceval](https://github.com/chaoss/grimmoirelab-perceval), to store the identities obtained into its database, and later merge them into individuals (and maybe affiliate them).
 
 
@@ -43,106 +24,10 @@
 * Django = 3.1
 * Graphene-Django >= 2.0
 * uWSGI >= 2.0
->>>>>>> 09716707
 
 You will also need some other libraries for running the tool, you can find the
 whole list of dependencies in [pyproject.toml](pyproject.toml) file.
 
-<<<<<<< HEAD
-## Installation
-
-There are several ways to install SortingHat on your system: packages or source 
-code using Poetry or pip.
-
-### PyPI
-
-SortingHat can be installed using pip, a tool for installing Python packages. 
-To do it, run the next command:
-```
-$ pip install sortinghat
-```
-
-### Source code
-
-To install from the source code you will need to clone the repository first:
-```
-$ git clone https://github.com/chaoss/grimoirelab-sortinghat
-$ cd grimoirelab-sortinghat
-```
-
-Then use pip or Poetry to install the package along with its dependencies.
-
-#### Pip
-To install the package from local directory run the following command:
-```
-$ pip install .
-```
-In case you are a developer, you should install sortinghat in editable mode:
-```
-$ pip install -e .
-```
-
-#### Poetry
-We use [poetry](https://python-poetry.org/) for dependency management and 
-packaging. You can install it following its [documentation](https://python-poetry.org/docs/#installation).
-Once you have installed it, you can install sortinghat and the dependencies in 
-a project isolated environment using:
-```
-$ poetry install
-```
-To spaw a new shell within the virtual environment use:
-```
-$ poetry shell
-```
-
-## Usage
-
-```
-$ sortinghat
-usage: sortinghat [--help] [-c <file>] [-u <user>] [-p <password>]
-                  [--host <host>] [--port <port>] [-d <name>]
-                  command [<cmd_args>]
-
-The most commonly used sortinghat commands are:
-
-    add          Add identities
-    affiliate    Affiliate identities
-    autogender   Auto complete gender data
-    autoprofile  Auto complete profiles
-    blacklist    List, add or delete entries from the blacklist
-    config       Get and set configuration parameters
-    countries    List information about countries
-    enroll       Enroll identities into organizations
-    export       Export data (i.e identities) from the registry
-    init         Create an empty registry
-    load         Import data (i.e identities, organizations) on the registry
-    merge        Merge unique identities
-    mv           Move an identity into a unique identity
-    log          List enrollment information available in the registry
-    orgs         List, add or delete organizations and domains
-    profile      Edit profile
-    rm           Remove identities from the registry
-    show         Show information about a unique identity
-    unify        Merge identities using a matching algorithm
-    withdraw     Remove identities from organizations
-
-General options:
-  -h, --help            show this help message and exit
-  -c FILE, --config FILE
-                        set configuration file
-  -u USER, --user USER  database user name
-  -p PASSWORD, --password PASSWORD
-                        database user password
-  -d DATABASE, --database DATABASE
-                        name of the database where the registry will be stored
-  --host HOST           name of the host where the database server is running
-  --port PORT           port of the host where the database server is running
-
-Run 'sortinghat <command> --help' to get information about a specific command.
-```
-
-## Configuration
-=======
 
 ## Installation
 
@@ -189,7 +74,6 @@
 In order to use that configuration you need to define the environment variable
 `SORTINGHAT_SECRET_KEY` with a secret. More info here:
 https://docs.djangoproject.com/en/3.2/ref/settings/#std:setting-SECRET_KEY
->>>>>>> 09716707
 
 
 Install the required dependencies (this will also create a virtual environment).
@@ -208,26 +92,7 @@
 (.venv)$ sortinghat-admin --config sortinghat.config.settings setup
 ```
 
-<<<<<<< HEAD
-## Compatibility between versions
-
-Python 2.7 is no longer supported. Any code using this version will
-not work. Please update your code to 3.7 or newer versions.
-
-SortingHat databases previous to 0.7.0 are compatible but UTF-8 encoded 4-bytes
-characters will not be inserted in the database and will cause errors. For this
-reason, it is recommended to update its schema. The fastest way is to
-dump the data into a file, regenerate the database with `init` command
-and restore the data from the dump.
-
-SortingHat databases previous to 0.6.0 are no longer compatible.
-The database schema changed in `profiles` table to add the fields `gender`
-and `gender_acc`.
-
-The next MySQL statements should be run to update the schema
-=======
 #### Running the backend
->>>>>>> 09716707
 
 Run SortingHat backend Django app:
 ```
@@ -307,258 +172,7 @@
 $ sortinghat-admin --config sortinghat.config.settings setup
 ```
 
-<<<<<<< HEAD
-## Basic API calls
-
-Sortinghat can be integrated on your Python scripts by leveraging on its API. Each API call requires as a parameter
-the database in which the operations will be performed. A database object should thus be created by specifying
-the `user`, `password`, `database` and optional `host` and `port`.
-```
-from sortinghat import api
-from sortinghat.db.database import Database
-
-db = Database('root', '*****', 'test_db')
-```
- 
-#### Key terms
-
-* `identity_id`: Identifier assigned to the identity.
-* `entity`:  Entity can be any term, word or value to blacklist.
-* `from_date`: Starting date which is a datetime objects. The method `str_to_datetime` can be used to convert the
-    string date and time parameter to datetime object. 
-* `matcher`: Criteria used to match identities.
-* `source`: Source of the identities.
-* `term`: Term to match with an attribute(e.g organization, country name). 
-* `to_date`: Ending date which is a datetime objects. The method `str_to_datetime` can be used to convert the
-    string date and time parameter to datetime object. 
-* `uuid`: Unique identifier for the identity.
- 
-#### Usage
- 
-* Add a unique identity to the registry
-```
-api.add_unique_identity(db=db, uuid='a9b403e150dd4af8953a52a4bb841051e4b705d9')
-```
-
-* Add an identity to the registry
- ```
-source = 'git'
-email = 'jsmith@example.com'
-name = 'John Smith'
-username = 'jsmith'
-uuid = 'a9b403e150dd4af8953a52a4bb841051e4b705d9'
-    
-api.add_identity(db=db, source=source, email=email, name=name, username=username, uuid=uuid)
-```
-
-* Add an organization to the registry
-```
-api.add_organization(db=db, organization='ExampleOrg')
-```
-
-* Add a new domain to the given organization
-
-    To set the domain as the top domain pass `is_top_domain = True`. The domain for an organization can be updated by
-    passing `overwrite=True`. 
-```
-api.add_domain(db=db, organization='ExampleOrg', domain='example.com', is_top_domain=True, overwrite=False)
-```
-
-* Enroll a unique identity to an organization
-```
-from sortinghat.utils import str_to_datetime
-    
-uuid = 'a9b403e150dd4af8953a52a4bb841051e4b705d9'
-organization = 'ExampleOrg'
-from_date = str_to_datetime('2020-04-01')
-to_date = str_to_datetime('2020-04-05')
-    
-api.add_enrollment(db=db, uuid=uuid, organization=organization, from_date=from_date, to_date=to_date)
-```
-
-* Add entity to the matching blacklist
-```
-api.add_to_matching_blacklist(db=db, entity='example')
-```
-
-* List the blacklisted entities available in the registry
-
-    The API returns a list of blacklisted entities sorted by their name.
-```
-api.blacklist(db=db, term='example')
-```
-
-* List the countries available in the registry
-
-    The API returns a list of countries sorted by their country id.
-```
-api.countries(db=db, code='US', term='United States of America')
-```
-
-* Remove a unique identity from the registry
-```
-api.delete_unique_identity(db=db, uuid='a9b403e150dd4af8953a52a4bb841051e4b705d9')
-```
-
-* Remove an identity from the registry
-```
-api.delete_identity(db=db, identity_id='a9b403e150dd4af8953a52a4bb841051e4b705d9')
-```
-
-* Remove an organization from the registry
-```
-api.delete_organization(db=db, organization='ExampleOrg')
-```
-
-* Remove the given organization domain from the registry
-```
-api.delete_domain(db=db, organization='ExampleOrg', domain='example.com')
-```
-
-* Withdraw a unique identity from an organization
-```
-from sortinghat.utils import str_to_datetime
-    
-uuid = 'a9b403e150dd4af8953a52a4bb841051e4b705d9'
-organization = 'ExampleOrg'
-from_date = str_to_datetime('2020-04-01')
-to_date = str_to_datetime('2020-04-05')
-    
-api.delete_enrollment(db=db, uuid=uuid, organization=organization, from_date=from_date, to_date=to_date)
-```
-
-* Remove a blacklisted entity from the registry
-```
-api.delete_from_matching_blacklist(db=db, entity='example')
-```
-
-* List the domains available in the registry
-
-    The API returns a list of domains.
-```
-api.domains(db=db, domain='example.com')
-```
-
-* Edit unique identity profile
-
-    The allowed keywords are, `name`, `email`,`gender`, `gender_acc`, `is_bot` and `country_code`. Any other keyword will be
-    ignored.   
-```
-kwargs = {
-    'name': 'John Doe',
-    'email': 'doe@example.com',
-    'gender': 'Female',
-    'gender_acc': 50,
-    'is_bot': False,
-    'country_code': 'IN'
-}
-api.edit_profile(db=db, uuid='a9b403e150dd4af8953a52a4bb841051e4b705d9', **kwargs)
-```
-
-* List the enrollment information available in the registry
-
-    The API returns a list of enrollments sorted by uuid or by organization.
-```
-from sortinghat.utils import str_to_datetime
-    
-uuid = 'a9b403e150dd4af8953a52a4bb841051e4b705d9'
-organization = 'ExampleOrg'
-from_date = str_to_datetime('2020-04-01')
-to_date = str_to_datetime('2020-04-05')
-    
-api.enrollments(db=db, uuid=uuid, organization=organization, from_date=from_date, to_date=to_date)
-```
-
-* Search for similar unique identities
-
-    The API requires a Matcher object to be passed a parameter. The object can be created using the
-    `create_identity_matcher` method.
-```
-from sortinghat.matcher import create_identity_matcher
-
-matcher = create_identity_matcher()
-
-api.match_identities(db=db, uuid='a9b403e150dd4af8953a52a4bb841051e4b705d9', matcher=matcher)
-```
-
-* Merge one unique identity into another
-```
-from_uuid = 'a9b403e150dd4af8953a52a4bb841051e4b705d9'
-to_uuid = '3de180633322e853861f9ee5f50a87e007b51058'
-    
-api.merge_unique_identities(db=db, from_uuid=from_uuid, to_uuid=to_uuid)
-```
-
-* Merge overlapping enrollments
-```
-api.merge_enrollments(db=db, uuid='a9b403e150dd4af8953a52a4bb841051e4b705d9', organization='ExampleOrg')
-```
-
-* Move an identity to a unique identity
-```
-from_id = 'a9b403e150dd4af8953a52a4bb841051e4b705d9'
-to_uuid = 'a9b403e150dd4af8953a52a4bb841051e4b705d9'
-        
-api.move_identity(db=db, from_id=from_id, to_uuid=to_uuid )
-```
-
-* List the organizations available in the registry
-
-    The API returns a list of organizations sorted by their name.
-```
-api.registry(db=db, term='example')
-```
-
-* Search for the uuids of identities modified on or after a given date
-
-    The API returns a list of uuids of identities modified.
-```
-api.search_last_modified_identities(db=db, after='2020-04-01')
-```
-
-* Search for the uuids of unique identities modified on or after a given date
-
-    The API returns a list of uuids of unique identities modified.
-```
-api.search_last_modified_unique_identities(db=db, after='2020-04-01')
-```
-
-* List unique identities profiles
-    
-    The API returns a list of profile entities. To return only the entities having no gender set `no_gender=True`.
-```
-api.search_profiles(db, no_gender=False)
-```
-
-* Search for unique identities
-
-    The API returns a list of unique identities. The term will be compared with name, email, username and source values
-    of each identity. When `source` is given, this search will be only performed on identities linked to this source.
-```
-api.search_unique_identities(db=db, term='example', source='scm')
-```
-
-* Search for unique identities using slicing
-
-    The API returns a list of unique identities starting from `offset` and limiting a maximum number of identities specified by
-    `limit`. The term will be compared with name, email, username and source values of each identity.
-```
-api.search_unique_identities_slice(db=db, term='example', offset=4, limit=20)
-```
-
-* List the unique identities available in the registry
-
-    The function returns a list of unique identities.
-```
-api.unique_identities(db=db, uuid='a9b403e150dd4af8953a52a4bb841051e4b705d9', source='scm')
-```
-
-## Import / Export
-
-* Import data from a Sorting Hat JSON file
-=======
 Run the server (use `--dev` flag for `development` mode):
->>>>>>> 09716707
 ```
 $ sortinghatd --config sortinghat.config.settings
 ```
@@ -572,31 +186,6 @@
 $ sortinghatw --config sortinghat.config.settings
 ```
 
-<<<<<<< HEAD
-## Running tests
-
-SortingHat comes with a comprehensive list of unit tests.
-To run them, copy the file 'tests/tests.conf.sample' to 'tests/tests.conf'
-and edit it to suit your configuration:
-
-* `name`: Name of the database to use for testing
-* `host`, `port`: How to access the database server (MySQL, MariaDB)
-* `user`, `password`: Credentials for the database server
-* `create`: Whether the database for testing will be created (`True`)
-  or not (`False`, by default). If `True`, tests will fail if database
-  already exists. If `False`, tests will fail if database does not exist.
-
-Execute the following command to run the tests:
-
-```
-$ poetry run tests/run_tests.py
-```
-
-## Troubleshooting
-
-Once SortingHat has been installed, some errors may pop up when running the test suite due to the underlying MySQL
-database configuration.
-=======
 
 ## Compatibility between versions
 SortingHat 0.7.x is not longer supported. Any database using this version will not work.
@@ -641,7 +230,6 @@
 
 SortingHat comes with a comprehensive list of unit tests for both 
 frontend and backend.
->>>>>>> 09716707
 
 #### Backend test suite
 ```
